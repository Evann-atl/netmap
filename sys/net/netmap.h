/*
 * Copyright (C) 2011-2014 Matteo Landi, Luigi Rizzo. All rights reserved.
 *
 * Redistribution and use in source and binary forms, with or without
 * modification, are permitted provided that the following conditions
 * are met:
 *
 *   1. Redistributions of source code must retain the above copyright
 *      notice, this list of conditions and the following disclaimer.
 *   2. Redistributions in binary form must reproduce the above copyright
 *      notice, this list of conditions and the following disclaimer in the
 *      documentation and/or other materials provided with the distribution.
 *
 * THIS SOFTWARE IS PROVIDED BY THE AUTHOR AND CONTRIBUTORS ``S IS''AND
 * ANY EXPRESS OR IMPLIED WARRANTIES, INCLUDING, BUT NOT LIMITED TO, THE
 * IMPLIED WARRANTIES OF MERCHANTABILITY AND FITNESS FOR A PARTICULAR PURPOSE
 * ARE DISCLAIMED. IN NO EVENT SHALL THE AUTHOR OR CONTRIBUTORS BE LIABLE
 * FOR ANY DIRECT, INDIRECT, INCIDENTAL, SPECIAL, EXEMPLARY, OR CONSEQUENTIAL
 * DAMAGES (INCLUDING, BUT NOT LIMITED TO, PROCUREMENT OF SUBSTITUTE GOODS
 * OR SERVICES; LOSS OF USE, DATA, OR PROFITS; OR BUSINESS INTERRUPTION)
 * HOWEVER CAUSED AND ON ANY THEORY OF LIABILITY, WHETHER IN CONTRACT, STRICT
 * LIABILITY, OR TORT (INCLUDING NEGLIGENCE OR OTHERWISE) ARISING IN ANY WAY
 * OUT OF THE USE OF THIS SOFTWARE, EVEN IF ADVISED OF THE POSSIBILITY OF
 * SUCH DAMAGE.
 */

/*
 * $FreeBSD: head/sys/net/netmap.h 251139 2013-05-30 14:07:14Z luigi $
 *
 * Definitions of constants and the structures used by the netmap
 * framework, for the part visible to both kernel and userspace.
 * Detailed info on netmap is available with "man netmap" or at
 *
 *	http://info.iet.unipi.it/~luigi/netmap/
 *
 * This API is also used to communicate with the VALE software switch
 */

#ifndef _NET_NETMAP_H_
#define _NET_NETMAP_H_

#define	NETMAP_API	11		/* current API version */

#define	NETMAP_MIN_API	11		/* min and max versions accepted */
#define	NETMAP_MAX_API	15
/*
 * Some fields should be cache-aligned to reduce contention.
 * The alignment is architecture and OS dependent, but rather than
 * digging into OS headers to find the exact value we use an estimate
 * that should cover most architectures.
 */
#define NM_CACHE_ALIGN	128

/*
 * --- Netmap data structures ---
 *
 * The userspace data structures used by netmap are shown below.
 * They are allocated by the kernel and mmap()ed by userspace threads.
 * Pointers are implemented as memory offsets or indexes,
 * so that they can be easily dereferenced in kernel and userspace.

   KERNEL (opaque, obviously)

  ====================================================================
                                         |
   USERSPACE                             |      struct netmap_ring
                                         +---->+---------------+
                                             / | head,cur,tail |
   struct netmap_if (nifp, 1 per fd)        /  | buf_ofs       |
    +---------------+                      /   | other fields  |
    | ni_tx_rings   |                     /    +===============+
    | ni_rx_rings   |                    /     | buf_idx, len  | slot[0]
    |               |                   /      | flags, ptr    |
    |               |                  /       +---------------+
    +===============+                 /        | buf_idx, len  | slot[1]
    | txring_ofs[0] | (rel.to nifp)--'         | flags, ptr    |
    | txring_ofs[1] |                          +---------------+
     (tx+1 entries)                           (num_slots entries)
    | txring_ofs[t] |                          | buf_idx, len  | slot[n-1]
    +---------------+                          | flags, ptr    |
    | rxring_ofs[0] |                          +---------------+
    | rxring_ofs[1] |
     (rx+1 entries)
    | rxring_ofs[r] |
    +---------------+

 * For each "interface" (NIC, host stack, PIPE, VALE switch port) bound to
 * a file descriptor, the mmap()ed region contains a (logically readonly)
 * struct netmap_if pointing to struct netmap_ring's.
 *
 * There is one netmap_ring per physical NIC ring, plus one tx/rx ring
 * pair attached to the host stack (this pair is unused for non-NIC ports).
 *
 * All physical/host stack ports share the same memory region,
 * so that zero-copy can be implemented between them.
 * VALE switch ports instead have separate memory regions.
 *
 * The netmap_ring is the userspace-visible replica of the NIC ring.
 * Each slot has the index of a buffer (MTU-sized and residing in the
 * mmapped region), its length and some flags. An extra 64-bit pointer
 * is provided for user-supplied buffers in the tx path.
 *
 * In user space, the buffer address is computed as
 *	(char *)ring + buf_ofs + index * NETMAP_BUF_SIZE
 *
 * Added in NETMAP_API 11:
 *
 * + NIOCREGIF can request the allocation of extra spare buffers from
 *   the same memory pool. The desired number of buffers must be in
 *   nr_arg3. The ioctl may return fewer buffers, depending on memory
 *   availability. nr_arg3 will return the actual value, and, once
 *   mapped, nifp->ni_bufs_head will be the index of the first buffer.
 *
 *   The buffers are linked to each other using the first uint32_t
 *   as the index. On close, ni_bufs_head must point to the list of
 *   buffers to be released.
 *
 * + NIOCREGIF can request space for extra rings (and buffers)
 *   allocated in the same memory space. The number of extra rings
 *   is in nr_arg1, and is advisory. This is a no-op on NICs where
 *   the size of the memory space is fixed.
 *
 * + NIOCREGIF can attach to PIPE rings sharing the same memory
 *   space with a parent device. The ifname indicates the parent device,
 *   which must already exist. Flags in nr_flags indicate if we want to
 *   bind the master or slave side, the index (from nr_ringid)
<<<<<<< HEAD
 *   is just a cookie and does need to be sequential.
=======
 *   is just a cookie and does not need to be sequential.
>>>>>>> 63777ebb
 *
 * + NIOCREGIF can also attach to 'monitor' rings that replicate
 *   the content of specific rings, also from the same memory space.
 *
 *   Extra flags in nr_flags support the above functions.
 *   Application libraries may use the following naming scheme:
 *	netmap:foo			all NIC ring pairs
 *	netmap:foo^			only host ring pair
 *	netmap:foo+			all NIC ring + host ring pairs
 *	netmap:foo-k			the k-th NIC ring pair
 *	netmap:foo{k			PIPE ring pair k, master side
 *	netmap:foo}k			PIPE ring pair k, slave side
 */

/*
 * struct netmap_slot is a buffer descriptor
 */
struct netmap_slot {
	uint32_t buf_idx;	/* buffer index */
	uint16_t len;		/* length for this slot */
	uint16_t flags;		/* buf changed, etc. */
	uint64_t ptr;		/* pointer for indirect buffers */
};

/*
 * The following flags control how the slot is used
 */

#define	NS_BUF_CHANGED	0x0001	/* buf_idx changed */
	/*
	 * must be set whenever buf_idx is changed (as it might be
	 * necessary to recompute the physical address and mapping)
	 */

#define	NS_REPORT	0x0002	/* ask the hardware to report results */
	/*
	 * Request notification when slot is used by the hardware.
	 * Normally transmit completions are handled lazily and
	 * may be unreported. This flag lets us know when a slot
	 * has been sent (e.g. to terminate the sender).
	 */

#define	NS_FORWARD	0x0004	/* pass packet 'forward' */
	/*
	 * (Only for physical ports, rx rings with NR_FORWARD set).
	 * Slot released to the kernel (i.e. before ring->head) with
	 * this flag set are passed to the peer ring (host/NIC),
	 * thus restoring the host-NIC connection for these slots.
	 * This supports efficient traffic monitoring or firewalling.
	 */

#define	NS_NO_LEARN	0x0008	/* disable bridge learning */
 	/*
	 * On a VALE switch, do not 'learn' the source port for
 	 * this buffer.
	 */

#define	NS_INDIRECT	0x0010	/* userspace buffer */
 	/*
	 * (VALE tx rings only) data is in a userspace buffer,
	 * whose address is in the 'ptr' field in the slot.
	 */

#define	NS_MOREFRAG	0x0020	/* packet has more fragments */
 	/*
	 * (VALE ports only)
	 * Set on all but the last slot of a multi-segment packet.
	 * The 'len' field refers to the individual fragment.
	 */

#define	NS_PORT_SHIFT	8
#define	NS_PORT_MASK	(0xff << NS_PORT_SHIFT)
	/*
 	 * The high 8 bits of the flag, if not zero, indicate the
	 * destination port for the VALE switch, overriding
 	 * the lookup table.
 	 */

#define	NS_RFRAGS(_slot)	( ((_slot)->flags >> 8) & 0xff)
	/*
	 * (VALE rx rings only) the high 8 bits
	 *  are the number of fragments.
	 */


/*
 * struct netmap_ring
 *
 * Netmap representation of a TX or RX ring (also known as "queue").
 * This is a queue implemented as a fixed-size circular array.
 * At the software level the important fields are: head, cur, tail.
 *
 * In TX rings:
 *
 *	head	first slot available for transmission.
 *	cur	wakeup point. select() and poll() will unblock
 *		when 'tail' moves past 'cur'
 *	tail	(readonly) first slot reserved to the kernel
 *
 *	[head .. tail-1] can be used for new packets to send;
 *	'head' and 'cur' must be incremented as slots are filled
 *	    with new packets to be sent;
 *	'cur' can be moved further ahead if we need more space
<<<<<<< HEAD
 *	for new transmissions.
=======
 *	for new transmissions. XXX todo (2014-03-12)
>>>>>>> 63777ebb
 *
 * In RX rings:
 *
 *	head	first valid received packet
 *	cur	wakeup point. select() and poll() will unblock
 *		when 'tail' moves past 'cur'
 *	tail	(readonly) first slot reserved to the kernel
 *
 *	[head .. tail-1] contain received packets;
 *	'head' and 'cur' must be incremented as slots are consumed
 *		and can be returned to the kernel;
 *	'cur' can be moved further ahead if we want to wait for
 *		new packets without returning the previous ones.
 *
 * DATA OWNERSHIP/LOCKING:
 *	The netmap_ring, and all slots and buffers in the range
 *	[head .. tail-1] are owned by the user program;
 *	the kernel only accesses them during a netmap system call
 *	and in the user thread context.
 *
 *	Other slots and buffers are reserved for use by the kernel
 */
struct netmap_ring {
	/*
	 * buf_ofs is meant to be used through macros.
	 * It contains the offset of the buffer region from this
	 * descriptor.
	 */
	const int64_t	buf_ofs;
	const uint32_t	num_slots;	/* number of slots in the ring. */
	const uint32_t	nr_buf_size;
	const uint16_t	ringid;
	const uint16_t	dir;		/* 0: tx, 1: rx */

	uint32_t        head;		/* (u) first user slot */
	uint32_t        cur;		/* (u) wakeup point */
	uint32_t	tail;		/* (k) first kernel slot */

	uint32_t	flags;

	struct timeval	ts;		/* (k) time of last *sync() */

	/* opaque room for a mutex or similar object */
	uint8_t		sem[128] __attribute__((__aligned__(NM_CACHE_ALIGN)));

	/* the slots follow. This struct has variable size */
	struct netmap_slot slot[0];	/* array of slots. */
};


/*
 * RING FLAGS
 */
#define	NR_TIMESTAMP	0x0002		/* set timestamp on *sync() */
	/*
	 * updates the 'ts' field on each netmap syscall. This saves
	 * saves a separate gettimeofday(), and is not much worse than
	 * software timestamps generated in the interrupt handler.
	 */

#define	NR_FORWARD	0x0004		/* enable NS_FORWARD for ring */
 	/*
	 * Enables the NS_FORWARD slot flag for the ring.
	 */


/*
 * Netmap representation of an interface and its queue(s).
 * This is initialized by the kernel when binding a file
 * descriptor to a port, and should be considered as readonly
 * by user programs. The kernel never uses it.
 *
 * There is one netmap_if for each file descriptor on which we want
 * to select/poll.
 * select/poll operates on one or all pairs depending on the value of
 * nmr_queueid passed on the ioctl.
 */
struct netmap_if {
	char		ni_name[IFNAMSIZ]; /* name of the interface. */
	const uint32_t	ni_version;	/* API version, currently unused */
	const uint32_t	ni_flags;	/* properties */
#define	NI_PRIV_MEM	0x1		/* private memory region */

	/*
	 * The number of packet rings available in netmap mode.
	 * Physical NICs can have different numbers of tx and rx rings.
	 * Physical NICs also have a 'host' ring pair.
	 * Additionally, clients can request additional ring pairs to
	 * be used for internal communication.
	 */
	const uint32_t	ni_tx_rings;	/* number of HW tx rings */
	const uint32_t	ni_rx_rings;	/* number of HW rx rings */

	uint32_t	ni_bufs_head;	/* head index for extra bufs */
	uint32_t	ni_spare1[5];
	/*
	 * The following array contains the offset of each netmap ring
	 * from this structure, in the following order:
	 * NIC tx rings (ni_tx_rings); host tx ring (1); extra tx rings;
	 * NIC rx rings (ni_rx_rings); host tx ring (1); extra rx rings.
	 *
	 * The area is filled up by the kernel on NIOCREGIF,
	 * and then only read by userspace code.
	 */
	const ssize_t	ring_ofs[0];
};


#ifndef NIOCREGIF
/*
 * ioctl names and related fields
 *
 * NIOCTXSYNC, NIOCRXSYNC synchronize tx or rx queues,
 *	whose identity is set in NIOCREGIF through nr_ringid.
 *	These are non blocking and take no argument.
 *
 * NIOCGINFO takes a struct ifreq, the interface name is the input,
 *	the outputs are number of queues and number of descriptor
 *	for each queue (useful to set number of threads etc.).
 *	The info returned is only advisory and may change before
 *	the interface is bound to a file descriptor.
 *
 * NIOCREGIF takes an interface name within a struct nmre,
 *	and activates netmap mode on the interface (if possible).
 *
 * The argument to NIOCGINFO/NIOCREGIF overlays struct ifreq so we
 * can pass it down to other NIC-related ioctls.
 *
 * The actual argument (struct nmreq) has a number of options to request
 * different functions.
 * The following are used in NIOCREGIF when nr_cmd == 0:
 *
 * nr_name	(in)
 *	The name of the port (em0, valeXXX:YYY, etc.)
 *	limited to IFNAMSIZ for backward compatibility.
 *
 * nr_version	(in/out)
 *	Must match NETMAP_API as used in the kernel, error otherwise.
 *	Always returns the desired value on output.
 *
 * nr_tx_slots, nr_tx_slots, nr_tx_rings, nr_rx_rings (in/out)
 *	On input, non-zero values may be used to reconfigure the port
 *	according to the requested values, but this is not guaranteed.
 *	On output the actual values in use are reported.
 *
 * nr_ringid (in)
 *	Indicates how rings should be bound to the file descriptors.
 *	If nr_flags != 0, then the low bits (in NETMAP_RING_MASK)
 *	are used to indicate the ring number, and nr_flags specifies
 *	the actual rings to bind. NETMAP_NO_TX_POLL is unaffected.
 *
 *	NOTE: THE FOLLOWING (nr_flags == 0) IS DEPRECATED:
 *	If nr_flags == 0, NETMAP_HW_RING and NETMAP_SW_RING control
 *	the binding as follows:
 *	0 (default)			binds all physical rings
 *	NETMAP_HW_RING | ring number	binds a single ring pair
 *	NETMAP_SW_RING			binds only the host tx/rx rings
 *
 *	NETMAP_NO_TX_POLL can be OR-ed to make select()/poll() push
 *		packets on tx rings only if POLLOUT is set.
 *		The default is to push any pending packet.
 *
 *	NETMAP_DO_RX_POLL can be OR-ed to make select()/poll() release
 *		packets on rx rings also when POLLIN is NOT set.
 *		The default is to touch the rx ring only with POLLIN.
 *		Note that this is the opposite of TX because it
 *		reflects the common usage.
 *
 *	NOTE: NETMAP_PRIV_MEM IS DEPRECATED, use nr_arg2 instead.
 *	NETMAP_PRIV_MEM is set on return for ports that do not use
 *		the global memory allocator.
 *		This information is not significant and applications
 *		should look at the region id in nr_arg2
 *
 * nr_flags	is the recommended mode to indicate which rings should
 *		be bound to a file descriptor. Values are NR_REG_*
 *
 * nr_arg1 (in)	The number of extra rings to be reserved.
 *		Especially when allocating a VALE port the system only
 *		allocates the amount of memory needed for the port.
 *		If more shared memory rings are desired (e.g. for pipes),
 *		the first invocation for the same basename/allocator
 *		should specify a suitable number. Memory cannot be
 *		extended after the first allocation without closing
 *		all ports on the same region.
 *
 * nr_arg2 (in/out) The identity of the memory region used.
 *		On input, 0 means the system decides autonomously,
 *		other values may try to select a specific region.
 *		On return the actual value is reported.
 *		Region '1' is the global allocator, normally shared
 *		by all interfaces. Other values are private regions.
 *		If two ports the same region zero-copy is possible.
 *
 * nr_arg3 (in/out)	number of extra buffers to be allocated.
 *
 *
 *
 * nr_cmd (in)	if non-zero indicates a special command:
 *	NETMAP_BDG_ATTACH	 and nr_name = vale*:ifname
 *		attaches the NIC to the switch; nr_ringid specifies
 *		which rings to use. Used by vale-ctl -a ...
 *	    nr_arg1 = NETMAP_BDG_HOST also attaches the host port
 *		as in vale-ctl -h ...
 *
 *	NETMAP_BDG_DETACH	and nr_name = vale*:ifname
 *		disconnects a previously attached NIC.
 *		Used by vale-ctl -d ...
 *
 *	NETMAP_BDG_LIST
 *		list the configuration of VALE switches.
 *
 *	NETMAP_BDG_VNET_HDR
 *		Set the virtio-net header length used by the client
 *		of a VALE switch port.
 *
<<<<<<< HEAD
=======
 *	NETMAP_BDG_NEWIF
 *		create a persistent VALE port with name nr_name.
 *		Used by vale-ctl -n ...
 *
 *	NETMAP_BDG_DELIF
 *		delete a persistent VALE port. Used by vale-ctl -d ...
 *
>>>>>>> 63777ebb
 * nr_arg1, nr_arg2, nr_arg3  (in/out)		command specific
 *
 *
 *
 */


/*
 * struct nmreq overlays a struct ifreq (just the name)
<<<<<<< HEAD
 *
 * On input, nr_ringid indicates which rings we are requesting,
 * with the low flags for the specific ring number.
 * selection			FLAGS	RING INDEX
 *
 *	all the NIC rings	0x0000	-
 *	only HOST ring		0x2000	-
 *	single NIC ring		0x4000	ring index
 *	all the NIC+HOST rings	0x6000	-
 *	one pipe ring, master	0x8000	ring index
 *	*** INVALID		0xA000
 *	one pipe ring, slave	0xC000	ring index
 *	*** INVALID		0xE000
 *
=======
>>>>>>> 63777ebb
 */
struct nmreq {
	char		nr_name[IFNAMSIZ];
	uint32_t	nr_version;	/* API version */
	uint32_t	nr_offset;	/* nifp offset in the shared region */
	uint32_t	nr_memsize;	/* size of the shared region */
	uint32_t	nr_tx_slots;	/* slots in tx rings */
	uint32_t	nr_rx_slots;	/* slots in rx rings */
	uint16_t	nr_tx_rings;	/* number of tx rings */
	uint16_t	nr_rx_rings;	/* number of rx rings */

	uint16_t	nr_ringid;	/* ring(s) we care about */
#define NETMAP_HW_RING		0x4000	/* single NIC ring pair */
#define NETMAP_SW_RING		0x2000	/* only host ring pair */

#define NETMAP_RING_MASK	0x0fff	/* the ring number */

#define NETMAP_NO_TX_POLL	0x1000	/* no automatic txsync on poll */

#define NETMAP_DO_RX_POLL	0x8000	/* DO automatic rxsync on poll */

	uint16_t	nr_cmd;
#define NETMAP_BDG_ATTACH	1	/* attach the NIC */
#define NETMAP_BDG_DETACH	2	/* detach the NIC */
#define NETMAP_BDG_REGOPS	3	/* register bridge callbacks */
#define NETMAP_BDG_LIST		4	/* get bridge's info */
#define NETMAP_BDG_VNET_HDR     5       /* set the port virtio-net-hdr length */
#define NETMAP_BDG_OFFSET	NETMAP_BDG_VNET_HDR	/* deprecated alias */
<<<<<<< HEAD

=======
#define NETMAP_BDG_NEWIF	6	/* create a virtual port */
#define NETMAP_BDG_DELIF	7	/* destroy a virtual port */
>>>>>>> 63777ebb
	uint16_t	nr_arg1;	/* reserve extra rings in NIOCREGIF */
#define NETMAP_BDG_HOST		1	/* attach the host stack on ATTACH */

	uint16_t	nr_arg2;
	uint32_t	nr_arg3;	/* req. extra buffers in NIOCREGIF */
	uint32_t	nr_flags;
	/* various modes, extends nr_ringid */
	uint32_t	spare2[1];
};

#define NR_REG_MASK		0xf /* values for nr_flags */
enum {	NR_REG_DEFAULT	= 0,	/* backward compat, should not be used. */
	NR_REG_ALL_NIC	= 1,
	NR_REG_SW	= 2,
	NR_REG_NIC_SW	= 3,
	NR_REG_ONE_NIC	= 4,
	NR_REG_PIPE_MASTER = 5,
	NR_REG_PIPE_SLAVE = 6,
};
/* monitor uses the NR_REG to select the rings to monitor */
#define NR_MONITOR_TX	0x100
#define NR_MONITOR_RX	0x200


/*
 * FreeBSD uses the size value embedded in the _IOWR to determine
 * how much to copy in/out. So we need it to match the actual
 * data structure we pass. We put some spares in the structure
 * to ease compatibility with other versions
 */
#define NIOCGINFO	_IOWR('i', 145, struct nmreq) /* return IF info */
#define NIOCREGIF	_IOWR('i', 146, struct nmreq) /* interface register */
#define NIOCTXSYNC	_IO('i', 148) /* sync tx queues */
#define NIOCRXSYNC	_IO('i', 149) /* sync rx queues */
#define NIOCCONFIG	_IOWR('i',150, struct nm_ifreq) /* for ext. modules */
#endif /* !NIOCREGIF */


/*
 * Helper functions for kernel and userspace
 */

/*
 * check if space is available in the ring.
 */
static inline int
nm_ring_empty(struct netmap_ring *ring)
{
	return (ring->cur == ring->tail);
}

<<<<<<< HEAD
=======
/*
 * Opaque structure that is passed to an external kernel
 * module via ioctl(fd, NIOCCONFIG, req) for a user-owned
 * bridge port (at this point ephemeral VALE interface).
 */
#define NM_IFRDATA_LEN 256
struct nm_ifreq {
	char nifr_name[IFNAMSIZ];
	char data[NM_IFRDATA_LEN];
};

>>>>>>> 63777ebb
#endif /* _NET_NETMAP_H_ */<|MERGE_RESOLUTION|>--- conflicted
+++ resolved
@@ -124,11 +124,7 @@
  *   space with a parent device. The ifname indicates the parent device,
  *   which must already exist. Flags in nr_flags indicate if we want to
  *   bind the master or slave side, the index (from nr_ringid)
-<<<<<<< HEAD
- *   is just a cookie and does need to be sequential.
-=======
  *   is just a cookie and does not need to be sequential.
->>>>>>> 63777ebb
  *
  * + NIOCREGIF can also attach to 'monitor' rings that replicate
  *   the content of specific rings, also from the same memory space.
@@ -232,11 +228,7 @@
  *	'head' and 'cur' must be incremented as slots are filled
  *	    with new packets to be sent;
  *	'cur' can be moved further ahead if we need more space
-<<<<<<< HEAD
- *	for new transmissions.
-=======
  *	for new transmissions. XXX todo (2014-03-12)
->>>>>>> 63777ebb
  *
  * In RX rings:
  *
@@ -453,8 +445,6 @@
  *		Set the virtio-net header length used by the client
  *		of a VALE switch port.
  *
-<<<<<<< HEAD
-=======
  *	NETMAP_BDG_NEWIF
  *		create a persistent VALE port with name nr_name.
  *		Used by vale-ctl -n ...
@@ -462,7 +452,6 @@
  *	NETMAP_BDG_DELIF
  *		delete a persistent VALE port. Used by vale-ctl -d ...
  *
->>>>>>> 63777ebb
  * nr_arg1, nr_arg2, nr_arg3  (in/out)		command specific
  *
  *
@@ -472,23 +461,6 @@
 
 /*
  * struct nmreq overlays a struct ifreq (just the name)
-<<<<<<< HEAD
- *
- * On input, nr_ringid indicates which rings we are requesting,
- * with the low flags for the specific ring number.
- * selection			FLAGS	RING INDEX
- *
- *	all the NIC rings	0x0000	-
- *	only HOST ring		0x2000	-
- *	single NIC ring		0x4000	ring index
- *	all the NIC+HOST rings	0x6000	-
- *	one pipe ring, master	0x8000	ring index
- *	*** INVALID		0xA000
- *	one pipe ring, slave	0xC000	ring index
- *	*** INVALID		0xE000
- *
-=======
->>>>>>> 63777ebb
  */
 struct nmreq {
 	char		nr_name[IFNAMSIZ];
@@ -517,12 +489,8 @@
 #define NETMAP_BDG_LIST		4	/* get bridge's info */
 #define NETMAP_BDG_VNET_HDR     5       /* set the port virtio-net-hdr length */
 #define NETMAP_BDG_OFFSET	NETMAP_BDG_VNET_HDR	/* deprecated alias */
-<<<<<<< HEAD
-
-=======
 #define NETMAP_BDG_NEWIF	6	/* create a virtual port */
 #define NETMAP_BDG_DELIF	7	/* destroy a virtual port */
->>>>>>> 63777ebb
 	uint16_t	nr_arg1;	/* reserve extra rings in NIOCREGIF */
 #define NETMAP_BDG_HOST		1	/* attach the host stack on ATTACH */
 
@@ -574,8 +542,6 @@
 	return (ring->cur == ring->tail);
 }
 
-<<<<<<< HEAD
-=======
 /*
  * Opaque structure that is passed to an external kernel
  * module via ioctl(fd, NIOCCONFIG, req) for a user-owned
@@ -587,5 +553,4 @@
 	char data[NM_IFRDATA_LEN];
 };
 
->>>>>>> 63777ebb
 #endif /* _NET_NETMAP_H_ */