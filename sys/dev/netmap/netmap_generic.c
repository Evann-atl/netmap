--- conflicted
+++ resolved
@@ -69,12 +69,8 @@
 
 #define RATE  /* Enables communication statistics. */
 
-<<<<<<< HEAD
-#define	netmap_get_mbuf(len)	alloc_skb(len, GFP_ATOMIC);
-=======
 //#define REG_RESET
 
->>>>>>> 3bdd091d
 #endif /* linux */
 
 #include <net/netmap.h>
@@ -86,11 +82,7 @@
 extern int netmap_generic_mit;
 
 
-<<<<<<< HEAD
 /* ======================== usage stats =========================== */
-=======
-/* ============================= USAGE STATS ============================= */
->>>>>>> 3bdd091d
 
 #ifdef RATE
 #define IFRATE(x) x
@@ -290,27 +282,21 @@
 }
 
 #ifdef linux
-<<<<<<< HEAD
+/* Wrapper used by the generic adapter layer to notify the poller threads. */
+static int
+netmap_generic_irq(struct ifnet *ifp, u_int q, u_int *work_done)
+{
+	if (unlikely(!(ifp->if_capenable & IFCAP_NETMAP)))
+		return 0;
+
+        return netmap_common_irq(ifp, q, work_done);
+}
+
 /*
  * Callback invoked when the device driver frees an mbuf used
  * by netmap to transmit a packet. This usually happens when
  * the NIC notifies the driver that transmission is completed.
  */
-=======
-/* Wrapper used by the generic adapter layer to notify the poller threads. */
-static int
-netmap_generic_irq(struct ifnet *ifp, u_int q, u_int *work_done)
-{
-	if (unlikely(!(ifp->if_capenable & IFCAP_NETMAP)))
-		return 0;
-
-        return netmap_common_irq(ifp, q, work_done);
-}
-
-/* Invoked when the driver of the attached interface frees a socket buffer used by netmap for
-   transmitting a packet. This usually happens when the NIC notifies the driver that the
-   transmission is completed. */
->>>>>>> 3bdd091d
 static void
 generic_mbuf_destructor(struct mbuf *m)
 {
@@ -566,12 +552,7 @@
             if (addr == netmap_buffer_base) { /* Bad buffer */
                 return netmap_ring_reinit(kring);
             }
-<<<<<<< HEAD
-	    // XXX mbq_dequeue
-            m = skb_dequeue(&kring->rx_queue);
-=======
             m = mbq_safe_dequeue(&kring->rx_queue);
->>>>>>> 3bdd091d
             if (!m)
                 break;
             m_copydata(m, 0, m->len, addr);
@@ -619,26 +600,6 @@
     return 0;
 }
 
-<<<<<<< HEAD
-/* Use ethtool to find the current NIC rings lengths */
-static int
-generic_find_num_desc(struct ifnet *ifp, uint *tx, uint *rx)
-{
-
-#ifdef __FreeBSD__
-    D("using default values for %s tx %d rx %d", ifp->if_xname, *tx, *rx);
-#else /* linux */
-    struct ethtool_ringparam rp;
-
-    if (ifp->ethtool_ops && ifp->ethtool_ops->get_ringparam) {
-        ifp->ethtool_ops->get_ringparam(ifp, &rp);
-        *tx = rp.tx_pending;
-        *rx = rp.rx_pending;
-    }
-#endif /* linux */
-
-    return 0;
-}
 
 /*
  * generic_netmap_attach() makes it possible to use netmap on
@@ -651,13 +612,6 @@
  * value and possibly override it if the OS has ways to fetch the
  * actual configuration.
  */
-=======
-/* The generic netmap attach method makes it possible to attach netmap to a network
-   interface that doesn't have explicit netmap support. The netmap ring size has no
-   relationship to the NIC ring size: 256 could be a good default value. However, we
-   usually get the best performance when the netmap ring size matches the NIC ring
-   size. Since this function cannot be called by the driver, it is called by get_ifp(). */
->>>>>>> 3bdd091d
 int
 generic_netmap_attach(struct ifnet *ifp)
 {
@@ -679,22 +633,11 @@
     na.nm_rxsync = &generic_netmap_rxsync;
     na.na_flags = NAF_SKIP_INTR;
 
-<<<<<<< HEAD
     ND("[GNA] num_tx_queues(%d), real_num_tx_queues(%d), len(%lu)",
 		ifp->num_tx_queues, ifp->real_num_tx_queues,
 		ifp->tx_queue_len);
     ND("[GNA] num_rx_queues(%d), real_num_rx_queues(%d)",
 		ifp->num_rx_queues, ifp->real_num_rx_queues);
-#ifdef __FreeBSD__
-#else /* linux */
-    na.num_tx_rings = ifp->real_num_tx_queues;
-#endif /* linux */
-=======
-    ND("[GNA] num_tx_queues(%d), real_num_tx_queues(%d), len(%lu)", ifp->num_tx_queues,
-                                        ifp->real_num_tx_queues, ifp->tx_queue_len);
-    ND("[GNA] num_rx_queues(%d), real_num_rx_queues(%d)", ifp->num_rx_queues,
-                                                            ifp->real_num_rx_queues);
->>>>>>> 3bdd091d
 
     generic_find_num_queues(ifp, &na.num_tx_rings, &na.num_rx_rings);
 
