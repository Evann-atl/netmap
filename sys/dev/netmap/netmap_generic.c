--- conflicted
+++ resolved
@@ -226,25 +226,22 @@
 enum hrtimer_restart
 generic_timer_handler(struct hrtimer *t)
 {
-    struct netmap_adapter *na = container_of(t, struct netmap_adapter, mit_timer);
+    struct netmap_generic_adapter *gna =
+	container_of(t, struct netmap_generic_adapter, mit_timer);
     u_int work_done;
 
-    if (!na->mit_pending) {
+    if (!gna->mit_pending) {
         return HRTIMER_NORESTART;
     }
 
-<<<<<<< HEAD
-    struct netmap_adapter *na = NA(ifp);
-    struct netmap_generic_adapter *gna = (struct netmap_generic_adapter*)na;
-=======
     /* Some work arrived while the timer was counting down:
      * Reset the pending work flag, restart the timer and send
      * a notification.
      */
-    na->mit_pending = 0;
-    netmap_generic_irq(na->ifp, 0, &work_done);
+    gna->mit_pending = 0;
+    netmap_generic_irq(gna->up.up.ifp, 0, &work_done);
     IFRATE(rate_ctx.new.rxirq++);
-    netmap_mitigation_restart(na);
+    netmap_mitigation_restart(gna);
 
     return HRTIMER_RESTART;
 }
@@ -254,7 +251,7 @@
 int generic_netmap_register(struct netmap_adapter *na, int enable)
 {
     struct ifnet *ifp = na->ifp;
->>>>>>> 086dcf25
+    struct netmap_generic_adapter *gna = (struct netmap_generic_adapter*)na;
     struct mbuf *m;
     int error;
     int i, r;
@@ -277,19 +274,13 @@
             mbq_safe_init(&na->rx_rings[r].rx_queue);
             na->rx_rings[r].nr_ntc = 0;
         }
-<<<<<<< HEAD
-        hrtimer_init(&gna->mit_timer, CLOCK_MONOTONIC, HRTIMER_MODE_REL);
-        gna->mit_timer.function = &generic_timer_handler;
-        gna->mit_pending = 0;
-=======
 
         /* Init the mitigation timer. */
-        netmap_mitigation_init(na);
+        netmap_mitigation_init(gna);
 
 	/*
 	 * Preallocate packet buffers for the tx rings.
 	 */
->>>>>>> 086dcf25
         for (r=0; r<na->num_tx_rings; r++) {
             na->tx_rings[r].nr_ntc = 0;
             na->tx_rings[r].tx_pool = malloc(na->num_tx_desc * sizeof(struct mbuf *),
@@ -317,19 +308,12 @@
             goto register_handler;
         }
         ifp->if_capenable |= IFCAP_NETMAP;
-<<<<<<< HEAD
-        na->if_transmit = (void *)ifp->netdev_ops;
-        gna->generic_ndo = *(ifp->netdev_ops);  /* Copy */
-        gna->generic_ndo.ndo_select_queue = &generic_ndo_select_queue;  /* Replace a field. */
-        ifp->netdev_ops = &gna->generic_ndo;  /* Switch the pointers. */
-=======
 
         /* Make netmap control the packet steering. */
-        netmap_catch_packet_steering(na, 1);
+        netmap_catch_packet_steering(gna, 1);
 
         rtnl_unlock();
 
->>>>>>> 086dcf25
 #ifdef RATE
         if (rate_ctx.refcount == 0) {
             D("setup_timer()");
@@ -348,7 +332,7 @@
         ifp->if_capenable &= ~IFCAP_NETMAP;
 
         /* Release packet steering control. */
-        netmap_catch_packet_steering(na, 0);
+        netmap_catch_packet_steering(gna, 0);
 
 	/* Do not intercept packets on the rx path. */
         netmap_catch_rx(na, 0);
@@ -360,13 +344,9 @@
             mbq_safe_purge(&na->rx_rings[r].rx_queue);
             mbq_safe_destroy(&na->rx_rings[r].rx_queue);
         }
-<<<<<<< HEAD
-        hrtimer_cancel(&gna->mit_timer);
-=======
-
-        netmap_mitigation_cleanup(na);
-
->>>>>>> 086dcf25
+
+        netmap_mitigation_cleanup(gna);
+
         for (r=0; r<na->num_tx_rings; r++) {
             for (i=0; i<na->num_tx_desc; i++) {
                 m_freem(na->tx_rings[r].tx_pool[i]);
@@ -623,40 +603,6 @@
     return 0;
 }
 
-<<<<<<< HEAD
-#ifdef linux
-enum hrtimer_restart generic_timer_handler(struct hrtimer *t)
-{
-    struct netmap_generic_adapter *gna = container_of(t, struct netmap_generic_adapter, mit_timer);
-    struct netmap_adapter *na = &gna->up.up;
-    unsigned int work_done;
-
-    if (gna->mit_pending) {
-        /* Some work arrived while the timer was counting down: Reset the pending work
-           flag, restart the timer and issue a notification. */
-        gna->mit_pending = 0;
-        netmap_irq_generic(na->ifp, 0, &work_done, 1);
-        IFRATE(rate_ctx.new.rxirq++);
-        hrtimer_forward_now(&gna->mit_timer, ktime_set(0, netmap_generic_mit));
-
-        return HRTIMER_RESTART;
-    }
-
-    /* No pending work? Don't restart the timer. */
-    return HRTIMER_NORESTART;
-}
-
-/* This handler is registered within the attached net_device in the Linux RX subsystem,
-   so that every mbuf passed up by the driver can be stolen to the network stack.
-   Stolen packets are put in a queue where the generic_netmap_rxsync() callback can
-   extract them. */
-rx_handler_result_t generic_netmap_rx_handler(struct mbuf **pm)
-{
-    struct netmap_adapter *na = NA((*pm)->dev);
-    struct netmap_generic_adapter *gna = (struct netmap_generic_adapter*)na;
-    unsigned int work_done;
-    unsigned int rr = 0;
-=======
 /*
  * This handler is registered (through netmap_catch_rx())
  * within the attached network interface
@@ -668,9 +614,9 @@
 void generic_rx_handler(struct ifnet *ifp, struct mbuf *m)
 {
     struct netmap_adapter *na = NA(ifp);
+    struct netmap_generic_adapter *gna = (struct netmap_generic_adapter *)na;
     u_int work_done;
     u_int rr = 0;
->>>>>>> 086dcf25
 
     /* limit the size of the queue */
     if (unlikely(mbq_len(&na->rx_rings[rr].rx_queue) > 1024)) {
@@ -684,26 +630,16 @@
         netmap_generic_irq(na->ifp, rr, &work_done);
         IFRATE(rate_ctx.new.rxirq++);
     } else {
-<<<<<<< HEAD
-        /* Filter the notification when there is a pending timer, otherwise
-           start the timer and don't filter. */
-        if (likely(hrtimer_active(&gna->mit_timer))) {
-=======
 	/* same as send combining, filter notification if there is a
 	 * pending timer, otherwise pass it up and start a timer.
          */
-        if (likely(netmap_mitigation_active(na))) {
->>>>>>> 086dcf25
+        if (likely(netmap_mitigation_active(gna))) {
             /* Record that there is some pending work. */
             gna->mit_pending = 1;
         } else {
             netmap_generic_irq(na->ifp, rr, &work_done);
             IFRATE(rate_ctx.new.rxirq++);
-<<<<<<< HEAD
-            hrtimer_start(&gna->mit_timer, ktime_set(0, netmap_generic_mit), HRTIMER_MODE_REL);
-=======
-            netmap_mitigation_start(na);
->>>>>>> 086dcf25
+            netmap_mitigation_start(gna);
         }
     }
 }
@@ -792,7 +728,6 @@
 }
 
 
-<<<<<<< HEAD
 static int
 generic_netmap_dtor(struct netmap_adapter *na)
 {
@@ -809,18 +744,6 @@
     return 1;
 }
 
-/* The generic netmap attach method makes it possible to attach netmap to a network
-   interface that doesn't have explicit netmap support. The netmap ring size has no
-   relationship to the NIC ring size: 256 could be a good default value. However, we
-   usually get the best performance when the netmap ring size matches the NIC ring
-   size. Since this function cannot be called by the driver, it is called by get_ifp(). */
-int
-generic_netmap_attach(struct ifnet *ifp)
-{
-    /* if *na is too large we do not want it on stack */
-    struct netmap_adapter *na;
-    struct netmap_generic_adapter *gna;
-=======
 /*
  * generic_netmap_attach() makes it possible to use netmap on
  * a device without native netmap support.
@@ -835,20 +758,21 @@
 int
 generic_netmap_attach(struct ifnet *ifp)
 {
-    struct netmap_adapter na;
->>>>>>> 086dcf25
+    struct netmap_adapter *na;
+    struct netmap_generic_adapter *gna;
     int retval;
     u_int num_tx_desc, num_rx_desc;
 
     num_tx_desc = num_rx_desc = 256; /* starting point */
 
-<<<<<<< HEAD
+    generic_find_num_desc(ifp, &num_tx_desc, &num_rx_desc);
+    D("Netmap ring size: TX = %d, RX = %d\n", num_tx_desc, num_rx_desc);
+
     gna = malloc(sizeof(*gna), M_DEVBUF, M_NOWAIT | M_ZERO);
     if (gna == NULL) {
 	D("no memory on attach, give up");
 	return ENOMEM;
     }
-    bzero(gna, sizeof(*gna));
     na = (struct netmap_adapter *)gna;
     na->ifp = ifp;
     na->num_tx_desc = num_tx_desc;
@@ -857,39 +781,10 @@
     na->nm_txsync = &generic_netmap_txsync;
     na->nm_rxsync = &generic_netmap_rxsync;
     na->nm_dtor = &generic_netmap_dtor;
-
-    ND("[GNA] num_tx_queues(%d), real_num_tx_queues(%d), len(%lu)", ifp->num_tx_queues,
-                                        ifp->real_num_tx_queues, ifp->tx_queue_len);
-    ND("[GNA] num_rx_queues(%d), real_num_rx_queues(%d)", ifp->num_rx_queues,
-                                                            ifp->real_num_rx_queues);
-#ifdef __FreeBSD__
-#else /* linux */
-    na->num_tx_rings = ifp->real_num_tx_queues;
-#endif /* linux */
-
-    gna->prev = NULL;
-
-    retval = netmap_attach_common(na, 1); // TODO ifp->real_num_rx_queues);
-    if (retval) {
-        free(na, M_DEVBUF);
-        return retval;
-    }
-    return 0;
-=======
-    generic_find_num_desc(ifp, &num_tx_desc, &num_rx_desc);
-    D("Netmap ring size: TX = %d, RX = %d\n", num_tx_desc, num_rx_desc);
-
-    bzero(&na, sizeof(na));
-    na.ifp = ifp;
-    na.num_tx_desc = num_tx_desc;
-    na.num_rx_desc = num_rx_desc;
-    na.nm_register = &generic_netmap_register;
-    na.nm_txsync = &generic_netmap_txsync;
-    na.nm_rxsync = &generic_netmap_rxsync;
     /* when using generic, IFCAP_NETMAP is set so we force
      * NAF_SKIP_INTR to use the regular interrupt handler
      */
-    na.na_flags = NAF_SKIP_INTR;
+    na->na_flags = NAF_SKIP_INTR;
 
     ND("[GNA] num_tx_queues(%d), real_num_tx_queues(%d), len(%lu)",
 		ifp->num_tx_queues, ifp->real_num_tx_queues,
@@ -897,10 +792,12 @@
     ND("[GNA] num_rx_queues(%d), real_num_rx_queues(%d)",
 		ifp->num_rx_queues, ifp->real_num_rx_queues);
 
-    generic_find_num_queues(ifp, &na.num_tx_rings, &na.num_rx_rings);
-
-    retval = netmap_attach(&na, na.num_rx_rings);
+    generic_find_num_queues(ifp, &na->num_tx_rings, &na->num_rx_rings);
+
+    retval = netmap_attach_common(na, 1);
+    if (retval) {
+        free(na, M_DEVBUF);
+    }
 
     return retval;
->>>>>>> 086dcf25
 }