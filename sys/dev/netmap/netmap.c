--- conflicted
+++ resolved
@@ -839,57 +839,6 @@
 }
 
 
-<<<<<<< HEAD
-#ifdef linux
-struct netmap_socket {
-    struct sock sk;
-    struct socket sock;
-    struct socket_wq wq;
-};
-#endif
-
-/* Structure associated to each thread which registered an interface.
- *
- * The first 4 fields of this structure are written by NIOCREGIF and
- * read by poll() and NIOC?XSYNC.
- * There is low contention among writers (actually, a correct user program
- * should have no contention among writers) and among writers and readers,
- * so we use a single global lock to protect the structure initialization.
- * Since initialization involves the allocation of memory, we reuse the memory
- * allocator lock.
- * Read access to the structure is lock free. Readers must check that
- * np_nifp is not NULL before using the other fields.
- * If np_nifp is NULL initialization has not been performed, so they should
- * return an error to userlevel.
- *
- * The ref_done field is used to regulate access to the refcount in the
- * memory allocator. The refcount must be incremented at most once for
- * each open("/dev/netmap"). The increment is performed by the first
- * function that calls netmap_get_memory() (currently called by
- * mmap(), NIOCGINFO and NIOCREGIF).
- * If the refcount is incremented, it is then decremented when the
- * private structure is destroyed.
- */
-struct netmap_priv_d {
-	struct netmap_if * volatile np_nifp;	/* netmap if descriptor. */
-
-	struct ifnet	*np_ifp;	/* device for which we hold a ref. */
-	int		np_ringid;	/* from the ioctl */
-	u_int		np_qfirst, np_qlast;	/* range of rings to scan */
-	uint16_t	np_txpoll;
-
-	struct netmap_mem_d *np_mref;	/* use with NMG_LOCK held */
-#ifdef __FreeBSD__
-	int		np_refcount;	/* use with NMG_LOCK held */
-#endif /* __FreeBSD__ */
-#ifdef linux
-        struct netmap_socket *np_sock;   /* socket support for netmap */
-        struct file *filp;
-#endif
-};
-
-=======
->>>>>>> ff38b041
 /* grab a reference to the memory allocator, if we don't have one already.  The
  * reference is taken from the netmap_adapter registered with the priv.
  *
@@ -3155,62 +3104,8 @@
 int
 netmap_rx_irq(struct ifnet *ifp, u_int q, u_int *work_done)
 {
-<<<<<<< HEAD
-	struct netmap_priv_d *priv;
-	(void)inode;	/* UNUSED */
-
-	priv = malloc(sizeof(struct netmap_priv_d), M_DEVBUF,
-			      M_NOWAIT | M_ZERO);
-	if (priv == NULL)
-		return -ENOMEM;
-
-	file->private_data = priv;
-        priv->filp = file;
-D("new priv %p", priv);
-
-	return (0);
-}
-
-
-static struct file_operations netmap_fops = {
-    .owner = THIS_MODULE,
-    .open = linux_netmap_open,
-    .mmap = linux_netmap_mmap,
-    LIN_IOCTL_NAME = linux_netmap_ioctl,
-    .poll = linux_netmap_poll,
-    .release = netmap_release,
-};
-
-
-struct socket *netmap_get_socket(struct file *filp)
-{
-    struct netmap_priv_d *priv;
-
-    if (filp->f_op != &netmap_fops) {
-        return ERR_PTR(EINVAL);
-    }
-
-    priv = (struct netmap_priv_d *)filp->private_data;
-    if (!priv || !priv->np_sock) {
-        return ERR_PTR(EBADFD);
-    }
-
-    return &priv->np_sock->sock;
-}
-EXPORT_SYMBOL(netmap_get_socket);
-
-static struct miscdevice netmap_cdevsw = {	/* same name as FreeBSD */
-	MISC_DYNAMIC_MINOR,
-	"netmap",
-	&netmap_fops,
-};
-
-static int netmap_init(void);
-static void netmap_fini(void);
-=======
 	if (!(ifp->if_capenable & IFCAP_NETMAP))
 		return 0;
->>>>>>> ff38b041
 
 	if (NA(ifp)->na_flags & NAF_SKIP_INTR) {
 		ND("use regular interrupt");
