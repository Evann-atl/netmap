--- conflicted
+++ resolved
@@ -64,12 +64,8 @@
 
 /* ======================== FREEBSD-SPECIFIC ROUTINES ================== */
 
-<<<<<<< HEAD
-rawsum_t nm_csum_raw(uint8_t *data, size_t len, rawsum_t cur_sum)
-=======
 rawsum_t
 nm_csum_raw(uint8_t *data, size_t len, rawsum_t cur_sum)
->>>>>>> 63777ebb
 {
 	/* TODO XXX please use the FreeBSD implementation for this. */
 	uint16_t *words = (uint16_t *)data;
@@ -88,12 +84,8 @@
 /* Fold a raw checksum: 'cur_sum' is in host byte order, while the
  * return value is in network byte order.
  */
-<<<<<<< HEAD
-uint16_t nm_csum_fold(rawsum_t cur_sum)
-=======
 uint16_t
 nm_csum_fold(rawsum_t cur_sum)
->>>>>>> 63777ebb
 {
 	/* TODO XXX please use the FreeBSD implementation for this. */
 	while (cur_sum >> 16)
@@ -111,17 +103,11 @@
 #endif
 }
 
-<<<<<<< HEAD
-void nm_csum_tcpudp_ipv4(struct nm_iphdr *iph, void *data,
-					size_t datalen, uint16_t *check)
-{
-=======
 void
 nm_csum_tcpudp_ipv4(struct nm_iphdr *iph, void *data,
 					size_t datalen, uint16_t *check)
 {
 #ifdef INET
->>>>>>> 63777ebb
 	uint16_t pseudolen = datalen + iph->protocol;
 
 	/* Compute and insert the pseudo-header cheksum. */
@@ -131,11 +117,6 @@
 	 * (includes the pseudo-header).
 	 */
 	*check = nm_csum_fold(nm_csum_raw(data, datalen, 0));
-<<<<<<< HEAD
-}
-
-void nm_csum_tcpudp_ipv6(struct nm_ipv6hdr *ip6h, void *data,
-=======
 #else
 	static int notsupported = 0;
 	if (!notsupported) {
@@ -147,7 +128,6 @@
 
 void
 nm_csum_tcpudp_ipv6(struct nm_ipv6hdr *ip6h, void *data,
->>>>>>> 63777ebb
 					size_t datalen, uint16_t *check)
 {
 #ifdef INET6
@@ -236,14 +216,6 @@
 {
 	int ret;
 
-<<<<<<< HEAD
-	m->m_len = m->m_pkthdr.len = 0;
-
-	// copy data to the mbuf
-	m_copyback(m, 0, len, addr);
-	// inc refcount. We are alone, so we can skip the atomic
-	atomic_fetchadd_int(m->m_ext.ref_cnt, 1);
-=======
 	/*
 	 * The mbuf should be a cluster from our special pool,
 	 * so we do not need to do an m_copyback but just copy
@@ -268,7 +240,6 @@
 	m->m_len = m->m_pkthdr.len = len;
 	// inc refcount. All ours, we could skip the atomic
 	atomic_fetchadd_int(PNT_MBUF_REFCNT(m), 1);
->>>>>>> 63777ebb
 	m->m_flags |= M_FLOWID;
 	m->m_pkthdr.flowid = ring_nr;
 	m->m_pkthdr.rcvif = ifp; /* used for tx notification */
@@ -277,8 +248,6 @@
 }
 
 
-<<<<<<< HEAD
-=======
 #if __FreeBSD_version >= 1100005
 struct netmap_adapter *
 netmap_getna(if_t ifp)
@@ -287,7 +256,6 @@
 }
 #endif /* __FreeBSD_version >= 1100005 */
 
->>>>>>> 63777ebb
 /*
  * The following two functions are empty until we have a generic
  * way to extract the info from the ifp
@@ -303,23 +271,14 @@
 void
 generic_find_num_queues(struct ifnet *ifp, u_int *txq, u_int *rxq)
 {
-<<<<<<< HEAD
-	D("called");
-=======
 	D("called, in txq %d rxq %d", *txq, *rxq);
->>>>>>> 63777ebb
 	*txq = netmap_generic_rings;
 	*rxq = netmap_generic_rings;
 }
 
 
-<<<<<<< HEAD
-void netmap_mitigation_init(struct nm_generic_mit *mit, int idx,
-                            struct netmap_adapter *na)
-=======
 void
 netmap_mitigation_init(struct nm_generic_mit *mit, int idx, struct netmap_adapter *na)
->>>>>>> 63777ebb
 {
 	ND("called");
 	mit->mit_pending = 0;
@@ -328,46 +287,30 @@
 }
 
 
-<<<<<<< HEAD
-void netmap_mitigation_start(struct nm_generic_mit *mit)
-=======
 void
 netmap_mitigation_start(struct nm_generic_mit *mit)
->>>>>>> 63777ebb
 {
 	ND("called");
 }
 
 
-<<<<<<< HEAD
-void netmap_mitigation_restart(struct nm_generic_mit *mit)
-=======
 void
 netmap_mitigation_restart(struct nm_generic_mit *mit)
->>>>>>> 63777ebb
 {
 	ND("called");
 }
 
 
-<<<<<<< HEAD
-int netmap_mitigation_active(struct nm_generic_mit *mit)
-=======
 int
 netmap_mitigation_active(struct nm_generic_mit *mit)
->>>>>>> 63777ebb
 {
 	ND("called");
 	return 0;
 }
 
 
-<<<<<<< HEAD
-void netmap_mitigation_cleanup(struct nm_generic_mit *mit)
-=======
 void
 netmap_mitigation_cleanup(struct nm_generic_mit *mit)
->>>>>>> 63777ebb
 {
 	ND("called");
 }
