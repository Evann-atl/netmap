--- conflicted
+++ resolved
@@ -676,13 +676,10 @@
 #define NAF_HOST_RINGS  64	/* the adapter supports the host rings */
 #define NAF_FORCE_NATIVE 128	/* the adapter is always NATIVE */
 #define NAF_PTNETMAP_HOST 256	/* the adapter supports ptnetmap in the host */
-<<<<<<< HEAD
-#define NAF_VP_DOUBLE_ATTACH 512 /* the adapter is a VALE persistent port which
-				  * has been attached to 2 bridges
-				  */
-=======
 #define NAF_MOREFRAG	512	/* the adapter supports NS_MOREFRAG */
->>>>>>> 8b812403
+#define NAF_VP_DOUBLE_ATTACH 1024 /* the adapter is a VALE persistent port which
+				   * has been attached to 2 bridges
+				   */
 #define NAF_ZOMBIE	(1U<<30) /* the nic driver has been unloaded */
 #define	NAF_BUSY	(1U<<31) /* the adapter is used internally and
 				  * cannot be registered from userspace
@@ -1023,20 +1020,12 @@
 	struct netmap_priv_d *na_kpriv;
 	struct nm_bdg_polling_state *na_polling_state;
 };
-<<<<<<< HEAD
 int nm_bdg_ctl_attach(struct nmreq_header *hdr, void *auth_token);
 int nm_bdg_ctl_detach(struct nmreq_header *hdr, void *auth_token);
 int nm_bdg_polling(struct nmreq_header *hdr);
 int netmap_bwrap_attach(const char *name, struct netmap_adapter *);
 int netmap_vi_create(struct nmreq_header *hdr, int);
 int nm_vi_create(struct nmreq_header *);
-=======
-int nm_bdg_ctl_attach(struct nmreq_header *hdr);
-int nm_bdg_ctl_detach(struct nmreq_header *hdr);
-int nm_bdg_polling(struct nmreq_header *hdr);
-int netmap_bwrap_attach(const char *name, struct netmap_adapter *);
-int netmap_vi_create(struct nmreq_header *hdr, int);
->>>>>>> 8b812403
 int nm_vi_destroy(const char *name);
 int netmap_bdg_list(struct nmreq_header *hdr);
 
@@ -1484,18 +1473,12 @@
 void netmap_uninit_bridges2(struct nm_bridge *, u_int);
 int netmap_init_bridges(void);
 void netmap_uninit_bridges(void);
-<<<<<<< HEAD
-#define NM_BDG_EXCLUSIVE	2
 int netmap_bdg_regops(const char *name, struct netmap_bdg_ops *bdg_ops, void *private_data, void *auth_token);
 int nm_bdg_update_private_data(const char *name, bdg_update_private_data_fn_t callback,
 	void *callback_data, void *auth_token);
 int netmap_bdg_config(struct nm_ifreq *nifr);
 void *netmap_bdg_create(const char *bdg_name, int *return_status);
 int netmap_bdg_destroy(const char *bdg_name, void *auth_token);
-=======
-int netmap_bdg_regops(const char *name, struct netmap_bdg_ops *bdg_ops);
-int netmap_bdg_config(struct nm_ifreq *nifr);
->>>>>>> 8b812403
 
 #else /* !WITH_VALE */
 #define	netmap_get_bdg_na(_1, _2, _3, _4)	0
