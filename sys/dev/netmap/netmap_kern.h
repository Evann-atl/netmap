/*
 * Copyright (C) 2011-2013 Matteo Landi, Luigi Rizzo. All rights reserved.
 * Copyright (C) 2013 Universita` di Pisa. All rights reserved.
 *
 * Redistribution and use in source and binary forms, with or without
 * modification, are permitted provided that the following conditions
 * are met:
 *   1. Redistributions of source code must retain the above copyright
 *      notice, this list of conditions and the following disclaimer.
 *   2. Redistributions in binary form must reproduce the above copyright
 *      notice, this list of conditions and the following disclaimer in the
 *    documentation and/or other materials provided with the distribution.
 *
 * THIS SOFTWARE IS PROVIDED BY THE AUTHOR AND CONTRIBUTORS ``AS IS'' AND
 * ANY EXPRESS OR IMPLIED WARRANTIES, INCLUDING, BUT NOT LIMITED TO, THE
 * IMPLIED WARRANTIES OF MERCHANTABILITY AND FITNESS FOR A PARTICULAR PURPOSE
 * ARE DISCLAIMED.  IN NO EVENT SHALL THE AUTHOR OR CONTRIBUTORS BE LIABLE
 * FOR ANY DIRECT, INDIRECT, INCIDENTAL, SPECIAL, EXEMPLARY, OR CONSEQUENTIAL
 * DAMAGES (INCLUDING, BUT NOT LIMITED TO, PROCUREMENT OF SUBSTITUTE GOODS
 * OR SERVICES; LOSS OF USE, DATA, OR PROFITS; OR BUSINESS INTERRUPTION)
 * HOWEVER CAUSED AND ON ANY THEORY OF LIABILITY, WHETHER IN CONTRACT, STRICT
 * LIABILITY, OR TORT (INCLUDING NEGLIGENCE OR OTHERWISE) ARISING IN ANY WAY
 * OUT OF THE USE OF THIS SOFTWARE, EVEN IF ADVISED OF THE POSSIBILITY OF
 * SUCH DAMAGE.
 */

/*
 * $FreeBSD: head/sys/dev/netmap/netmap_kern.h 238985 2012-08-02 11:59:43Z luigi $
 *
 * The header contains the definitions of constants and function
 * prototypes used only in kernelspace.
 */

#ifndef _NET_NETMAP_KERN_H_
#define _NET_NETMAP_KERN_H_

#define WITH_VALE	// comment out to disable VALE support

#if defined(__FreeBSD__)

#define likely(x)	__builtin_expect((long)!!(x), 1L)
#define unlikely(x)	__builtin_expect((long)!!(x), 0L)

#define	NM_LOCK_T	struct mtx
#define	NMG_LOCK_T	struct mtx
#define NMG_LOCK_INIT()	mtx_init(&netmap_global_lock, \
				"netmap global lock", NULL, MTX_DEF)
#define NMG_LOCK_DESTROY()	mtx_destroy(&netmap_global_lock)
#define NMG_LOCK()	mtx_lock(&netmap_global_lock)
#define NMG_UNLOCK()	mtx_unlock(&netmap_global_lock)
#define NMG_LOCK_ASSERT()	mtx_assert(&netmap_global_lock, MA_OWNED)

#define	NM_SELINFO_T	struct selinfo
#define	MBUF_LEN(m)	((m)->m_pkthdr.len)
#define	MBUF_IFP(m)	((m)->m_pkthdr.rcvif)
#define	NM_SEND_UP(ifp, m)	((ifp)->if_input)(ifp, m)

#define NM_ATOMIC_T	volatile int	// XXX ?
/* atomic operations */
#include <machine/atomic.h>
#define NM_ATOMIC_TEST_AND_SET(p)       (!atomic_cmpset_acq_int((p), 0, 1))
#define NM_ATOMIC_CLEAR(p)              atomic_store_rel_int((p), 0)

#define prefetch(x)     __builtin_prefetch(x)

MALLOC_DECLARE(M_NETMAP);

// XXX linux struct, not used in FreeBSD
struct net_device_ops {
};
struct hrtimer {
};

#elif defined (linux)

#define	NM_LOCK_T	safe_spinlock_t	// see bsd_glue.h
#define	NM_SELINFO_T	wait_queue_head_t
#define	MBUF_LEN(m)	((m)->len)
#define	MBUF_IFP(m)	((m)->dev)
#define	NM_SEND_UP(ifp, m)	netif_rx(m)

#define NM_ATOMIC_T	volatile long unsigned int

// XXX a mtx would suffice here too 20130404 gl
#define NMG_LOCK_T		struct semaphore
#define NMG_LOCK_INIT()		sema_init(&netmap_global_lock, 1)
#define NMG_LOCK_DESTROY()
#define NMG_LOCK()		down(&netmap_global_lock)
#define NMG_UNLOCK()		up(&netmap_global_lock)
#define NMG_LOCK_ASSERT()	//	XXX to be completed

#ifndef DEV_NETMAP
#define DEV_NETMAP
#endif /* DEV_NETMAP */

/*
 * IFCAP_NETMAP goes into net_device's priv_flags (if_capenable).
 * This was 16 bits up to linux 2.6.36, so we need a 16 bit value on older
 * platforms and tolerate the clash with IFF_DYNAMIC and IFF_BRIDGE_PORT.
 * For the 32-bit value, 0x100000 has no clashes until at least 3.5.1
 */
#if LINUX_VERSION_CODE < KERNEL_VERSION(2,6,37)
#define IFCAP_NETMAP	0x8000
#else
#define IFCAP_NETMAP	0x200000
#endif

#elif defined (__APPLE__)

#warning apple support is incomplete.
#define likely(x)	__builtin_expect(!!(x), 1)
#define unlikely(x)	__builtin_expect(!!(x), 0)
#define	NM_LOCK_T	IOLock *
#define	NM_SELINFO_T	struct selinfo
#define	MBUF_LEN(m)	((m)->m_pkthdr.len)
#define	NM_SEND_UP(ifp, m)	((ifp)->if_input)(ifp, m)

#else

#error unsupported platform

#endif /* end - platform-specific code */

#define ND(format, ...)
#define D(format, ...)						\
	do {							\
		struct timeval __xxts;				\
		microtime(&__xxts);				\
		printf("%03d.%06d %s [%d] " format "\n",	\
		(int)__xxts.tv_sec % 1000, (int)__xxts.tv_usec,	\
		__FUNCTION__, __LINE__, ##__VA_ARGS__);		\
	} while (0)

/* rate limited, lps indicates how many per second */
#define RD(lps, format, ...)					\
	do {							\
		static int t0, __cnt;				\
		if (t0 != time_second) {			\
			t0 = time_second;			\
			__cnt = 0;				\
		}						\
		if (__cnt++ < lps)				\
			D(format, ##__VA_ARGS__);		\
	} while (0)

struct netmap_adapter;
struct nm_bdg_fwd;
struct nm_bridge;
struct netmap_priv_d;

const char *nm_dump_buf(char *p, int len, int lim, char *dst);

#include "netmap_mbq.h"

extern NMG_LOCK_T	netmap_global_lock;

/*
 * private, kernel view of a ring. Keeps track of the status of
 * a ring across system calls.
 *
 *	nr_hwcur	index of the next buffer to refill.
 *			It corresponds to ring->cur - ring->reserved
 *
 *	nr_hwavail	the number of slots "owned" by userspace.
 *			nr_hwavail =:= ring->avail + ring->reserved
 *
 * The indexes in the NIC and netmap rings are offset by nkr_hwofs slots.
 * This is so that, on a reset, buffers owned by userspace are not
 * modified by the kernel. In particular:
 * RX rings: the next empty buffer (hwcur + hwavail + hwofs) coincides with
 * 	the next empty buffer as known by the hardware (next_to_check or so).
 * TX rings: hwcur + hwofs coincides with next_to_send
 *
 * Clients cannot issue concurrent syscall on a ring. The system
 * detects this and reports an error using two flags,
 * NKR_WBUSY and NKR_RBUSY
 * For received packets, slot->flags is set to nkr_slot_flags
 * so we can provide a proper initial value (e.g. set NS_FORWARD
 * when operating in 'transparent' mode).
 *
 * The following fields are used to implement lock-free copy of packets
 * from input to output ports in VALE switch:
 *	nkr_hwlease	buffer after the last one being copied.
 *			A writer in nm_bdg_flush reserves N buffers
 *			from nr_hwlease, advances it, then does the
 *			copy outside the lock.
 *			In RX rings (used for VALE ports),
 *			nkr_hwcur + nkr_hwavail <= nkr_hwlease < nkr_hwcur+N-1
 *			In TX rings (used for NIC or host stack ports)
 *			nkr_hwcur <= nkr_hwlease < nkr_hwcur+ nkr_hwavail
 *	nkr_leases	array of nkr_num_slots where writers can report
 *			completion of their block. NR_NOSLOT (~0) indicates
 *			that the writer has not finished yet
 *	nkr_lease_idx	index of next free slot in nr_leases, to be assigned
 *
 * The kring is manipulated by txsync/rxsync and generic netmap function.
 * q_lock is used to arbitrate access to the kring from within the netmap
 * code, and this and other protections guarantee that there is never
 * more than 1 concurrent call to txsync or rxsync. So we are free
 * to manipulate the kring from within txsync/rxsync without any extra
 * locks.
 */
struct netmap_kring {
	struct netmap_ring *ring;
	uint32_t nr_hwcur;
	uint32_t nr_hwavail;
	uint32_t nr_kflags;	/* private driver flags */
	int32_t nr_hwreserved;
#define NKR_PENDINTR	0x1	// Pending interrupt.
	uint32_t nkr_num_slots;
	int32_t	nkr_hwofs;	/* offset between NIC and netmap ring */

	uint16_t	nkr_slot_flags;	/* initial value for flags */
	struct netmap_adapter *na;
	struct nm_bdg_fwd *nkr_ft;
	uint32_t *nkr_leases;
#define NR_NOSLOT	((uint32_t)~0)
	uint32_t nkr_hwlease;
	uint32_t nkr_lease_idx;

	NM_SELINFO_T si;	/* poll/select wait queue */
	NM_LOCK_T q_lock;	/* protects kring and ring. */
	NM_ATOMIC_T nr_busy;	/* prevent concurrent syscalls */

	volatile int nkr_stopped;

	/* support for adapters without native netmap support.
	 * On tx rings we preallocate an array of tx buffers
	 * (same size as the netmap ring), on rx rings we
	 * store incoming packets in a queue.
	 * XXX who writes to the rx queue ?
	 */
	struct mbuf **tx_pool;
	u_int nr_ntc;                   /* Emulation of a next-to-clean RX ring pointer. */
	struct mbq rx_queue;            /* A queue for intercepted rx mbufs. */

} __attribute__((__aligned__(64)));


/* return the next index, with wraparound */
static inline uint32_t
nm_next(uint32_t i, uint32_t lim)
{
	return unlikely (i == lim) ? 0 : i + 1;
}

/*
 *
 * Here is the layout for the Rx and Tx rings.

       RxRING                            TxRING

      +-----------------+            +-----------------+
      |                 |            |                 |
      |XXX free slot XXX|            |XXX free slot XXX|
      +-----------------+            +-----------------+
      |                 |<-hwcur     |                 |<-hwcur
      | reserved    h   |            | (ready          |
      +-----------  w  -+            |  to be          |
 cur->|             a   |            |  sent)      h   |
      |             v   |            +----------   w   |
      |             a   |       cur->| (being      a   |
      |             i   |            |  prepared)  v   |
      | avail       l   |            |             a   |
      +-----------------+            +  a  ------  i   +
      |                 | ...        |  v          l   |<-hwlease
      | (being          | ...        |  a              | ...
      |  prepared)      | ...        |  i              | ...
      +-----------------+ ...        |  l              | ...
      |                 |<-hwlease   +-----------------+
      |                 |            |                 |
      |                 |            |                 |
      |                 |            |                 |
      |                 |            |                 |
      +-----------------+            +-----------------+

 * The cur/avail (user view) and hwcur/hwavail (kernel view)
 * are used in the normal operation of the card.
 *
 * When a ring is the output of a switch port (Rx ring for
 * a VALE port, Tx ring for the host stack or NIC), slots
 * are reserved in blocks through 'hwlease' which points
 * to the next unused slot.
 * On an Rx ring, hwlease is always after hwavail,
 * and completions cause avail to advance.
 * On a Tx ring, hwlease is always between cur and hwavail,
 * and completions cause cur to advance.
 *
 * nm_kr_space() returns the maximum number of slots that
 * can be assigned.
 * nm_kr_lease() reserves the required number of buffers,
 *    advances nkr_hwlease and also returns an entry in
 *    a circular array where completions should be reported.
 */




enum txrx { NR_RX = 0, NR_TX = 1 };

/*
 * The "struct netmap_adapter" extends the "struct adapter"
 * (or equivalent) device descriptor.
 * It contains all base fields needed to support netmap operation.
 * There are in fact different types of netmap adapters
 * (native, generic, VALE switch...) so a netmap_adapter is
 * just the first field in the derived type.
 */
struct netmap_adapter {
	/*
	 * On linux we do not have a good way to tell if an interface
	 * is netmap-capable. So we use the following trick:
	 * NA(ifp) points here, and the first entry (which hopefully
	 * always exists and is at least 32 bits) contains a magic
	 * value which we can use to detect that the interface is good.
	 */
	uint32_t magic;
	uint32_t na_flags;	/* future place for IFCAP_NETMAP */
#define NAF_SKIP_INTR	1	/* use the regular interrupt handler.
				 * useful during initialization
				 */
#define NAF_SW_ONLY	2	/* forward packets only to sw adapter */
#define NAF_BDG_MAYSLEEP 4	/* the bridge is allowed to sleep when
				 * forwarding packets coming from this
				 * interface
				 */
#define NAF_MEM_OWNER	8	/* the adapter is responsible for the
				 * deallocation of the memory allocator
				 */
#define NAF_NATIVE_ON   16      /* the adapter is native and the attached
<<<<<<< HEAD
                                 * interface is in netmap mode
                                 */
#define NAF_VNET_HDR    32	/* the adapter is able to understand the
                                 * virtio-net header
                                 */
=======
				 * interface is in netmap mode
				 */
>>>>>>> 6c68d137
	int active_fds; /* number of user-space descriptors using this
			 interface, which is equal to the number of
			 struct netmap_if objs in the mapped region. */

	u_int num_rx_rings; /* number of adapter receive rings */
	u_int num_tx_rings; /* number of adapter transmit rings */

	u_int num_tx_desc; /* number of descriptor in each queue */
	u_int num_rx_desc;

	/* tx_rings and rx_rings are private but allocated
	 * as a contiguous chunk of memory. Each array has
	 * N+1 entries, for the adapter queues and for the host queue.
	 */
	struct netmap_kring *tx_rings; /* array of TX rings. */
	struct netmap_kring *rx_rings; /* array of RX rings. */
	void *tailroom;		       /* space below the rings array */
				       /* (used for leases) */


	NM_SELINFO_T tx_si, rx_si;	/* global wait queues */

	/* copy of if_qflush and if_transmit pointers, to intercept
	 * packets from the network stack when netmap is active.
	 */
	int     (*if_transmit)(struct ifnet *, struct mbuf *);

	/* references to the ifnet and device routines, used by
	 * the generic netmap functions.
	 */
	struct ifnet *ifp; /* adapter is ifp->if_softc */

	/* private cleanup */
	void (*nm_dtor)(struct netmap_adapter *);

	int (*nm_register)(struct netmap_adapter *, int onoff);

	int (*nm_txsync)(struct netmap_adapter *, u_int ring, int flags);
	int (*nm_rxsync)(struct netmap_adapter *, u_int ring, int flags);
#define NAF_FORCE_READ    1
#define NAF_FORCE_RECLAIM 2
	/* return configuration information */
	int (*nm_config)(struct netmap_adapter *,
		u_int *txr, u_int *txd, u_int *rxr, u_int *rxd);
	int (*nm_krings_create)(struct netmap_adapter *);
	void (*nm_krings_delete)(struct netmap_adapter *);
	int (*nm_notify)(struct netmap_adapter *,
		u_int ring, enum txrx, int flags);
#define NAF_GLOBAL_NOTIFY 4
#define NAF_DISABLE_NOTIFY 8

	/* standard refcount to control the lifetime of the adapter
	 * (it should be equal to the lifetime of the corresponding ifp)
	 */
	int na_refcount;

	/* memory allocator (opaque)
	 * We also cache a pointer to the lut_entry for translating
	 * buffer addresses, and the total number of buffers.
	 */
 	struct netmap_mem_d *nm_mem;
	struct lut_entry *na_lut;
	uint32_t na_lut_objtotal;	/* max buffer index */

	/* used internally. If non-null, the interface cannot be bound
	 * from userspace
	 */
	void *na_private;
};

/*
 * If the NIC is owned by the kernel
 * (i.e., bridge), neither another bridge nor user can use it;
 * if the NIC is owned by a user, only users can share it.
 * Evaluation must be done under NMG_LOCK().
 */
#define NETMAP_OWNED_BY_KERN(na)	(na->na_private)
#define NETMAP_OWNED_BY_ANY(na) \
	(NETMAP_OWNED_BY_KERN(na) || (na->active_fds > 0))


/*
 * derived netmap adapters for various types of ports
 */
struct netmap_vp_adapter {	/* VALE software port */
	struct netmap_adapter up;

	/*
	 * Bridge support:
	 *
	 * bdg_port is the port number used in the bridge;
	 * na_bdg points to the bridge this NA is attached to.
	 */
	int bdg_port;
	struct nm_bridge *na_bdg;
	int retry;
};

struct netmap_hw_adapter {	/* physical device */
	struct netmap_adapter up;

	struct net_device_ops nm_ndo;	// XXX linux only
};

struct netmap_generic_adapter {	/* non-native device */
	struct netmap_hw_adapter up;

	/* Pointer to a previously used netmap adapter. */
	struct netmap_adapter *prev;

	/* generic netmap adapters support:
	 * a net_device_ops struct overrides ndo_select_queue(),
	 * save_if_input saves the if_input hook (FreeBSD),
	 * mit_timer and mit_pending implement rx interrupt mitigation,
	 */
	struct net_device_ops generic_ndo;
	void (*save_if_input)(struct ifnet *, struct mbuf *);

	struct hrtimer mit_timer;
	int mit_pending;
};

#ifdef WITH_VALE

/* bridge wrapper for non VALE ports. It is used to connect real devices to the bridge.
 *
 * The real device must already have its own netmap adapter (hwna).  The
 * bridge wrapper and the hwna adapter share the same set of netmap rings and
 * buffers, but they have two separate sets of krings descriptors, with tx/rx
 * meanings swapped:
 *
 *                                  netmap
 *           bwrap     krings       rings      krings      hwna
 *         +------+   +------+     +-----+    +------+   +------+
 *         |tx_rings->|      |\   /|     |----|      |<-tx_rings|
 *         |      |   +------+ \ / +-----+    +------+   |      |
 *         |      |             X                        |      |
 *         |      |            / \                       |      |
 *         |      |   +------+/   \+-----+    +------+   |      |
 *         |rx_rings->|      |     |     |----|      |<-rx_rings|
 *         |      |   +------+     +-----+    +------+   |      |
 *         +------+                                      +------+
 *
 * - packets coming from the bridge go to the brwap rx rings, which are also the
 *   hwna tx rings.  The bwrap notify callback will then complete the hwna tx
 *   (see netmap_bwrap_notify).
 * - packets coming from the outside go to the hwna rx rings, which are also the
 *   bwrap tx rings.  The (overwritten) hwna notify method will then complete
 *   the bridge tx (see netmap_bwrap_intr_notify).
 *
 *   The bridge wrapper may optionally connect the hwna 'host' rings to the
 *   bridge. This is done by using a second port in the bridge and connecting it
 *   to the 'host' netmap_vp_adapter contained in the netmap_bwrap_adapter.
 *   The brwap host adapter cross-links the hwna host rings in the same way as shown above.
 *
 * - packets coming from the bridge and directed to host stack are handled by the
 *   bwrap host notify callback (see netmap_bwrap_host_notify)
 * - packets coming from the host stack are still handled by the overwritten
 *   hwna notify callback (netmap_bwrap_intr_notify), but are diverted to the
 *   host adapter depending on the ring number.
 *
 */
struct netmap_bwrap_adapter {
	struct netmap_vp_adapter up;
	struct netmap_vp_adapter host;  /* for host rings */
	struct netmap_adapter *hwna;	/* the underlying device */

	/* backup of the hwna notify callback */
	int (*save_notify)(struct netmap_adapter *,
			u_int ring, enum txrx, int flags);
	/* When we attach a physical interface to the bridge, we
	 * allow the controlling process to terminate, so we need
	 * a place to store the netmap_priv_d data structure.
	 * This is only done when physical interfaces are attached to a bridge.
	 */
	struct netmap_priv_d *na_kpriv;
};


/*
 * Available space in the ring. Only used in VALE code
 */
static inline uint32_t
nm_kr_space(struct netmap_kring *k, int is_rx)
{
	int space;

	if (is_rx) {
		int busy = k->nkr_hwlease - k->nr_hwcur + k->nr_hwreserved;
		if (busy < 0)
			busy += k->nkr_num_slots;
		space = k->nkr_num_slots - 1 - busy;
	} else {
		space = k->nr_hwcur + k->nr_hwavail - k->nkr_hwlease;
		if (space < 0)
			space += k->nkr_num_slots;
	}
#if 0
	// sanity check
	if (k->nkr_hwlease >= k->nkr_num_slots ||
		k->nr_hwcur >= k->nkr_num_slots ||
		k->nr_hwavail >= k->nkr_num_slots ||
		busy < 0 ||
		busy >= k->nkr_num_slots) {
		D("invalid kring, cur %d avail %d lease %d lease_idx %d lim %d",			k->nr_hwcur, k->nr_hwavail, k->nkr_hwlease,
			k->nkr_lease_idx, k->nkr_num_slots);
	}
#endif
	return space;
}




/* make a lease on the kring for N positions. return the
 * lease index
 */
static inline uint32_t
nm_kr_lease(struct netmap_kring *k, u_int n, int is_rx)
{
	uint32_t lim = k->nkr_num_slots - 1;
	uint32_t lease_idx = k->nkr_lease_idx;

	k->nkr_leases[lease_idx] = NR_NOSLOT;
	k->nkr_lease_idx = nm_next(lease_idx, lim);

	if (n > nm_kr_space(k, is_rx)) {
		D("invalid request for %d slots", n);
		panic("x");
	}
	/* XXX verify that there are n slots */
	k->nkr_hwlease += n;
	if (k->nkr_hwlease > lim)
		k->nkr_hwlease -= lim + 1;

	if (k->nkr_hwlease >= k->nkr_num_slots ||
		k->nr_hwcur >= k->nkr_num_slots ||
		k->nr_hwavail >= k->nkr_num_slots ||
		k->nkr_lease_idx >= k->nkr_num_slots) {
		D("invalid kring %s, cur %d avail %d lease %d lease_idx %d lim %d",
			k->na->ifp->if_xname,
			k->nr_hwcur, k->nr_hwavail, k->nkr_hwlease,
			k->nkr_lease_idx, k->nkr_num_slots);
	}
	return lease_idx;
}

#endif /* WITH_VALE */

/* return update position */
static inline uint32_t
nm_kr_rxpos(struct netmap_kring *k)
{
	uint32_t pos = k->nr_hwcur + k->nr_hwavail;
	if (pos >= k->nkr_num_slots)
		pos -= k->nkr_num_slots;
#if 0
	if (pos >= k->nkr_num_slots ||
		k->nkr_hwlease >= k->nkr_num_slots ||
		k->nr_hwcur >= k->nkr_num_slots ||
		k->nr_hwavail >= k->nkr_num_slots ||
		k->nkr_lease_idx >= k->nkr_num_slots) {
		D("invalid kring, cur %d avail %d lease %d lease_idx %d lim %d",			k->nr_hwcur, k->nr_hwavail, k->nkr_hwlease,
			k->nkr_lease_idx, k->nkr_num_slots);
	}
#endif
	return pos;
}


/*
 * protect against multiple threads using the same ring.
 * also check that the ring has not been stopped.
 * We only care for 0 or !=0 as a return code.
 */
#define NM_KR_BUSY	1
#define NM_KR_STOPPED	2

static __inline void nm_kr_put(struct netmap_kring *kr)
{
	NM_ATOMIC_CLEAR(&kr->nr_busy);
}

static __inline int nm_kr_tryget(struct netmap_kring *kr)
{
	/* check a first time without taking the lock
	 * to avoid starvation for nm_kr_get()
	 */
	if (unlikely(kr->nkr_stopped)) {
		ND("ring %p stopped (%d)", kr, kr->nkr_stopped);
		return NM_KR_STOPPED;
	}
	if (unlikely(NM_ATOMIC_TEST_AND_SET(&kr->nr_busy)))
		return NM_KR_BUSY;
	/* check a second time with lock held */
	if (unlikely(kr->nkr_stopped)) {
		ND("ring %p stopped (%d)", kr, kr->nkr_stopped);
		nm_kr_put(kr);
		return NM_KR_STOPPED;
	}
	return 0;
}


/*
 * The following are support routines used by individual drivers to
 * support netmap operation.
 *
 * netmap_attach() initializes a struct netmap_adapter, allocating the
 * 	struct netmap_ring's and the struct selinfo.
 *
 * netmap_detach() frees the memory allocated by netmap_attach().
 *
 * netmap_transmit() replaces the if_transmit routine of the interface,
 *	and is used to intercept packets coming from the stack.
 *
 * netmap_load_map/netmap_reload_map are helper routines to set/reset
 *	the dmamap for a packet buffer
 *
 * netmap_reset() is a helper routine to be called in the driver
 *	when reinitializing a ring.
 */
int netmap_attach(struct netmap_adapter *);
int netmap_attach_common(struct netmap_adapter *);
void netmap_detach_common(struct netmap_adapter *na);
void netmap_detach(struct ifnet *);
int netmap_transmit(struct ifnet *, struct mbuf *);
struct netmap_slot *netmap_reset(struct netmap_adapter *na,
	enum txrx tx, u_int n, u_int new_cur);
int netmap_ring_reinit(struct netmap_kring *);


/*
 * Support routines to be used with the VALE switch
 */
int netmap_update_config(struct netmap_adapter *na);
int netmap_krings_create(struct netmap_adapter *na, u_int ntx, u_int nrx, u_int tailroom);
void netmap_krings_delete(struct netmap_adapter *na);

struct netmap_if *
netmap_do_regif(struct netmap_priv_d *priv, struct netmap_adapter *na,
	uint16_t ringid, int *err);



u_int nm_bound_var(u_int *v, u_int dflt, u_int lo, u_int hi, const char *msg);
int netmap_get_na(struct nmreq *nmr, struct netmap_adapter **na, int create);
int netmap_get_hw_na(struct ifnet *ifp, struct netmap_adapter **na);

#ifdef WITH_VALE
/*
 * The following bridge-related interfaces are used by other kernel modules
 * In the version that only supports unicast or broadcast, the lookup
 * function can return 0 .. NM_BDG_MAXPORTS-1 for regular ports,
 * NM_BDG_MAXPORTS for broadcast, NM_BDG_MAXPORTS+1 for unknown.
 * XXX in practice "unknown" might be handled same as broadcast.
 */
typedef u_int (*bdg_lookup_fn_t)(char *buf, u_int len,
		uint8_t *ring_nr, struct netmap_vp_adapter *);
u_int netmap_bdg_learning(char *, u_int, uint8_t *,
		struct netmap_vp_adapter *);

#define	NM_BDG_MAXPORTS		254	/* up to 254 */
#define	NM_BDG_BROADCAST	NM_BDG_MAXPORTS
#define	NM_BDG_NOPORT		(NM_BDG_MAXPORTS+1)

#define	NM_NAME			"vale"	/* prefix for bridge port name */


/* these are redefined in case of no VALE support */
int netmap_get_bdg_na(struct nmreq *nmr, struct netmap_adapter **na, int create);
void netmap_init_bridges(void);
int netmap_bdg_ctl(struct nmreq *nmr, bdg_lookup_fn_t func);

#else /* !WITH_VALE */
#define	netmap_get_bdg_na(_1, _2, _3)	0
#define netmap_init_bridges(_1)
#define	netmap_bdg_ctl(_1, _2)	EINVAL
#endif /* !WITH_VALE */

/* Various prototypes */
int netmap_poll(struct cdev *dev, int events, struct thread *td);


int netmap_init(void);
void netmap_fini(void);
int netmap_get_memory(struct netmap_priv_d* p);
void netmap_dtor(void *data);
int netmap_dtor_locked(struct netmap_priv_d *priv);

int netmap_ioctl(struct cdev *dev, u_long cmd, caddr_t data, int fflag, struct thread *td);

/* netmap_adapter creation/destruction */
#define NM_IFPNAME(ifp) ((ifp) ? (ifp)->if_xname : "zombie")
#define NM_DEBUG_PUTGET 1

#ifdef NM_DEBUG_PUTGET

#define NM_DBG(f) __##f

void __netmap_adapter_get(struct netmap_adapter *na);

#define netmap_adapter_get(na) 				\
	do {						\
		struct netmap_adapter *__na = na;	\
		D("getting %p:%s (%d)", __na, NM_IFPNAME(__na->ifp), __na->na_refcount);	\
		__netmap_adapter_get(__na);		\
	} while (0)

int __netmap_adapter_put(struct netmap_adapter *na);

#define netmap_adapter_put(na)				\
	do {						\
		struct netmap_adapter *__na = na;	\
		D("putting %p:%s (%d)", __na, NM_IFPNAME(__na->ifp), __na->na_refcount);	\
		__netmap_adapter_put(__na);		\
	} while (0)

#else /* !NM_DEBUG_PUTGET */

#define NM_DBG(f) f
void netmap_adapter_get(struct netmap_adapter *na);
int netmap_adapter_put(struct netmap_adapter *na);

#endif /* !NM_DEBUG_PUTGET */


extern u_int netmap_buf_size;
#define NETMAP_BUF_SIZE	netmap_buf_size	// XXX remove
extern int netmap_mitigate;
extern int netmap_no_pendintr;
extern u_int netmap_total_buffers;
extern char *netmap_buffer_base;
extern int netmap_verbose;	// XXX debugging
enum {                                  /* verbose flags */
	NM_VERB_ON = 1,                 /* generic verbose */
	NM_VERB_HOST = 0x2,             /* verbose host stack */
	NM_VERB_RXSYNC = 0x10,          /* verbose on rxsync/txsync */
	NM_VERB_TXSYNC = 0x20,
	NM_VERB_RXINTR = 0x100,         /* verbose on rx/tx intr (driver) */
	NM_VERB_TXINTR = 0x200,
	NM_VERB_NIC_RXSYNC = 0x1000,    /* verbose on rx/tx intr (driver) */
	NM_VERB_NIC_TXSYNC = 0x2000,
};

extern int netmap_txsync_retry;
extern int netmap_generic_mit;
extern int netmap_generic_ringsize;

/*
 * NA returns a pointer to the struct netmap adapter from the ifp,
 * WNA is used to write it.
 */
#ifndef WNA
#define	WNA(_ifp)	(_ifp)->if_pspare[0]
#endif
#define	NA(_ifp)	((struct netmap_adapter *)WNA(_ifp))

/*
 * Macros to determine if an interface is netmap capable or netmap enabled.
 * See the magic field in struct netmap_adapter.
 */
#ifdef __FreeBSD__
/*
 * on FreeBSD just use if_capabilities and if_capenable.
 */
#define NETMAP_CAPABLE(ifp)	(NA(ifp) &&		\
	(ifp)->if_capabilities & IFCAP_NETMAP )

#define	NETMAP_SET_CAPABLE(ifp)				\
	(ifp)->if_capabilities |= IFCAP_NETMAP

#else	/* linux */

/*
 * on linux:
 * we check if NA(ifp) is set and its first element has a related
 * magic value. The capenable is within the struct netmap_adapter.
 */
#define	NETMAP_MAGIC	0x52697a7a

#define NETMAP_CAPABLE(ifp)	(NA(ifp) &&		\
	((uint32_t)(uintptr_t)NA(ifp) ^ NA(ifp)->magic) == NETMAP_MAGIC )

#define	NETMAP_SET_CAPABLE(ifp)				\
	NA(ifp)->magic = ((uint32_t)(uintptr_t)NA(ifp)) ^ NETMAP_MAGIC

#endif	/* linux */

#ifdef __FreeBSD__

/* Callback invoked by the dma machinery after a successfull dmamap_load */
static void netmap_dmamap_cb(__unused void *arg,
    __unused bus_dma_segment_t * segs, __unused int nseg, __unused int error)
{
}

/* bus_dmamap_load wrapper: call aforementioned function if map != NULL.
 * XXX can we do it without a callback ?
 */
static inline void
netmap_load_map(bus_dma_tag_t tag, bus_dmamap_t map, void *buf)
{
	if (map)
		bus_dmamap_load(tag, map, buf, NETMAP_BUF_SIZE,
		    netmap_dmamap_cb, NULL, BUS_DMA_NOWAIT);
}

/* update the map when a buffer changes. */
static inline void
netmap_reload_map(bus_dma_tag_t tag, bus_dmamap_t map, void *buf)
{
	if (map) {
		bus_dmamap_unload(tag, map);
		bus_dmamap_load(tag, map, buf, NETMAP_BUF_SIZE,
		    netmap_dmamap_cb, NULL, BUS_DMA_NOWAIT);
	}
}

#else /* linux */

/*
 * XXX How do we redefine these functions:
 *
 * on linux we need
 *	dma_map_single(&pdev->dev, virt_addr, len, direction)
 *	dma_unmap_single(&adapter->pdev->dev, phys_addr, len, direction
 * The len can be implicit (on netmap it is NETMAP_BUF_SIZE)
 * unfortunately the direction is not, so we need to change
 * something to have a cross API
 */
#define netmap_load_map(_t, _m, _b)
#define netmap_reload_map(_t, _m, _b)
#if 0
	struct e1000_buffer *buffer_info =  &tx_ring->buffer_info[l];
	/* set time_stamp *before* dma to help avoid a possible race */
	buffer_info->time_stamp = jiffies;
	buffer_info->mapped_as_page = false;
	buffer_info->length = len;
	//buffer_info->next_to_watch = l;
	/* reload dma map */
	dma_unmap_single(&adapter->pdev->dev, buffer_info->dma,
			NETMAP_BUF_SIZE, DMA_TO_DEVICE);
	buffer_info->dma = dma_map_single(&adapter->pdev->dev,
			addr, NETMAP_BUF_SIZE, DMA_TO_DEVICE);

	if (dma_mapping_error(&adapter->pdev->dev, buffer_info->dma)) {
		D("dma mapping error");
		/* goto dma_error; See e1000_put_txbuf() */
		/* XXX reset */
	}
	tx_desc->buffer_addr = htole64(buffer_info->dma); //XXX

#endif

/*
 * The bus_dmamap_sync() can be one of wmb() or rmb() depending on direction.
 */
#define bus_dmamap_sync(_a, _b, _c)

#endif /* linux */


/*
 * functions to map NIC to KRING indexes (n2k) and vice versa (k2n)
 */
static inline int
netmap_idx_n2k(struct netmap_kring *kr, int idx)
{
	int n = kr->nkr_num_slots;
	idx += kr->nkr_hwofs;
	if (idx < 0)
		return idx + n;
	else if (idx < n)
		return idx;
	else
		return idx - n;
}


static inline int
netmap_idx_k2n(struct netmap_kring *kr, int idx)
{
	int n = kr->nkr_num_slots;
	idx -= kr->nkr_hwofs;
	if (idx < 0)
		return idx + n;
	else if (idx < n)
		return idx;
	else
		return idx - n;
}


/* Entries of the look-up table. */
struct lut_entry {
	void *vaddr;		/* virtual address. */
	vm_paddr_t paddr;	/* physical address. */
};

struct netmap_obj_pool;
extern struct lut_entry *netmap_buffer_lut;
#define NMB_VA(i)	(netmap_buffer_lut[i].vaddr)
#define NMB_PA(i)	(netmap_buffer_lut[i].paddr)

/*
 * NMB return the virtual address of a buffer (buffer 0 on bad index)
 * PNMB also fills the physical address
 */
static inline void *
NMB(struct netmap_slot *slot)
{
	uint32_t i = slot->buf_idx;
	return (unlikely(i >= netmap_total_buffers)) ?  NMB_VA(0) : NMB_VA(i);
}

static inline void *
PNMB(struct netmap_slot *slot, uint64_t *pp)
{
	uint32_t i = slot->buf_idx;
	void *ret = (i >= netmap_total_buffers) ? NMB_VA(0) : NMB_VA(i);

	*pp = (i >= netmap_total_buffers) ? NMB_PA(0) : NMB_PA(i);
	return ret;
}

/* Generic version of NMB, which uses device-specific memory. */
static inline void *
BDG_NMB(struct netmap_adapter *na, struct netmap_slot *slot)
{
	struct lut_entry *lut = na->na_lut;
	uint32_t i = slot->buf_idx;
	return (unlikely(i >= na->na_lut_objtotal)) ?
		lut[0].vaddr : lut[i].vaddr;
}

/* default functions to handle rx/tx interrupts */
int netmap_rx_irq(struct ifnet *, u_int, u_int *);
#define netmap_tx_irq(_n, _q) netmap_rx_irq(_n, _q, NULL)
int netmap_common_irq(struct ifnet *, u_int, u_int *work_done);


void netmap_txsync_to_host(struct netmap_adapter *na);
void netmap_disable_all_rings(struct ifnet *);
void netmap_enable_all_rings(struct ifnet *);
void netmap_disable_ring(struct netmap_kring *kr);


/* Structure associated to each thread which registered an interface.
 *
 * The first 4 fields of this structure are written by NIOCREGIF and
 * read by poll() and NIOC?XSYNC.
 * There is low contention among writers (actually, a correct user program
 * should have no contention among writers) and among writers and readers,
 * so we use a single global lock to protect the structure initialization.
 * Since initialization involves the allocation of memory, we reuse the memory
 * allocator lock.
 * Read access to the structure is lock free. Readers must check that
 * np_nifp is not NULL before using the other fields.
 * If np_nifp is NULL initialization has not been performed, so they should
 * return an error to userlevel.
 *
 * The ref_done field is used to regulate access to the refcount in the
 * memory allocator. The refcount must be incremented at most once for
 * each open("/dev/netmap"). The increment is performed by the first
 * function that calls netmap_get_memory() (currently called by
 * mmap(), NIOCGINFO and NIOCREGIF).
 * If the refcount is incremented, it is then decremented when the
 * private structure is destroyed.
 */
struct netmap_priv_d {
	struct netmap_if * volatile np_nifp;	/* netmap if descriptor. */

	struct netmap_adapter	*np_na;
	int		        np_ringid;	/* from the ioctl */
	u_int		        np_qfirst, np_qlast;	/* range of rings to scan */
	uint16_t	        np_txpoll;

	struct netmap_mem_d     *np_mref;	/* use with NMG_LOCK held */
	/* np_refcount is only used on FreeBSD */
	int		        np_refcount;	/* use with NMG_LOCK held */
};


/*
 * generic netmap emulation for devices that do not have
 * native netmap support.
 * XXX generic_netmap_register() is only exported to implement
 *	nma_is_generic().
 */
int generic_netmap_register(struct netmap_adapter *na, int enable);
int generic_netmap_attach(struct ifnet *ifp);

int netmap_catch_rx(struct netmap_adapter *na, int intercept);
void generic_rx_handler(struct ifnet *ifp, struct mbuf *m);;
void netmap_catch_packet_steering(struct netmap_generic_adapter *na, int enable);
int generic_xmit_frame(struct ifnet *ifp, struct mbuf *m, void *addr, u_int len, u_int ring_nr);
int generic_find_num_desc(struct ifnet *ifp, u_int *tx, u_int *rx);
void generic_find_num_queues(struct ifnet *ifp, u_int *txq, u_int *rxq);

static __inline int
nma_is_generic(struct netmap_adapter *na)
{
	return na->nm_register == generic_netmap_register;
}

/*
 * netmap_mitigation API. This is used by the generic adapter
 * to reduce the number of interrupt requests/selwakeup
 * to clients on incoming packets.
 */
void netmap_mitigation_init(struct netmap_generic_adapter *na);
void netmap_mitigation_start(struct netmap_generic_adapter *na);
void netmap_mitigation_restart(struct netmap_generic_adapter *na);
int netmap_mitigation_active(struct netmap_generic_adapter *na);
void netmap_mitigation_cleanup(struct netmap_generic_adapter *na);

// int generic_timer_handler(struct hrtimer *t);

#endif /* _NET_NETMAP_KERN_H_ */<|MERGE_RESOLUTION|>--- conflicted
+++ resolved
@@ -328,16 +328,12 @@
 				 * deallocation of the memory allocator
 				 */
 #define NAF_NATIVE_ON   16      /* the adapter is native and the attached
-<<<<<<< HEAD
-                                 * interface is in netmap mode
-                                 */
+				 * interface is in netmap mode
+				 */
 #define NAF_VNET_HDR    32	/* the adapter is able to understand the
                                  * virtio-net header
                                  */
-=======
-				 * interface is in netmap mode
-				 */
->>>>>>> 6c68d137
+
 	int active_fds; /* number of user-space descriptors using this
 			 interface, which is equal to the number of
 			 struct netmap_if objs in the mapped region. */
