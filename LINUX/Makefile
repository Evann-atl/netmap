--- conflicted
+++ resolved
@@ -4,30 +4,15 @@
 #       make oldconfig; make scripts; make prepare
 #
 
-<<<<<<< HEAD
+CONFIG_V1000:=m
+
 # list of objects for this module
 netmap_lin-objs := netmap.o netmap_mem2.o netmap_linux.o \
 	netmap_generic.o netmap_mbq.o netmap_vale.o
 
 obj-$(CONFIG_NETMAP) = netmap_lin.o
+obj-$(CONFIG_V1000) += vhost-port/
 
-=======
-CONFIG_NETMAP:=m
-CONFIG_V1000:=m
-CONFIG_R8169:=m
-CONFIG_FORCEDETH:=m
-CONFIG_E1000:=m
-CONFIG_E1000E:=m
-CONFIG_IXGBE:=m
-CONFIG_IGB:=m
-CONFIG_BNX2X:=m
-
-netmap_lin-objs := netmap.o netmap_mem2.o netmap_linux.o netmap_generic.o netmap_mbq.o
-netmap_lin-objs += netmap_vale.o
-
-obj-$(CONFIG_NETMAP) = netmap_lin.o
-obj-$(CONFIG_V1000) += vhost-port/
->>>>>>> 3fabc5ce
 ifndef NODRIVERS
 # list of modules to be built (actually also forcedeth and r8169)
 MOD_LIST:=	CONFIG_E1000=m CONFIG_E1000E=m	\
