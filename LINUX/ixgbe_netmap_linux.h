--- conflicted
+++ resolved
@@ -108,13 +108,8 @@
 	struct netmap_ring *ring = kring->ring;
 	u_int nm_i;	/* index into the netmap ring */
 	u_int nic_i;	/* index into the NIC ring */
-<<<<<<< HEAD
-	u_int n;
-	u_int const cur = ring->cur; /* read only once */
-=======
 	u_int n, new_slots;
 	u_int const cur = nm_txsync_prologue(kring, &new_slots);
->>>>>>> af45bb2a
 	u_int const lim = kring->nkr_num_slots - 1;
 	/*
 	 * interrupts on every tx packet are expensive so request
