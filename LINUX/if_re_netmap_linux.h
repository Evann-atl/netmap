--- conflicted
+++ resolved
@@ -105,21 +105,6 @@
 		kring->nr_hwavail -= new_slots;
 		goto out;
 	}
-<<<<<<< HEAD
-	if (j != k) {	/* we have new packets to send */
-		l = sc->cur_tx; // XXX use internal macro ?
-
-		for (n = 0; j != k; n++) {
-			/* slot is the current slot in the netmap ring */
-			struct netmap_slot *slot = &ring->slot[j];
-			int len = slot->len;
-			uint64_t paddr;
-			void *addr = PNMB(slot, &paddr);
-
-			/* curr is the current slot in the nic ring */
-			struct TxDesc *curr = &sc->TxDescArray[l];
-			uint32_t flags = slot->len | LastFrag | DescOwn | FirstFrag ;
-=======
 	nm_i = kring->nr_hwcur;
 	if (nm_i != cur) {	/* we have new packets to send */
 		nic_i = sc->cur_tx; // XXX use internal macro ?
@@ -130,7 +115,6 @@
 			int len = slot->len;
 			uint64_t paddr;
 			void *addr = PNMB(slot, &paddr);
->>>>>>> af45bb2a
 
 			/* curr is the current slot in the nic ring */
 			struct TxDesc *curr = &sc->TxDescArray[nic_i];
@@ -162,15 +146,9 @@
 	/*
 	 * Second part: reclaim completed transmissions.
 	 */
-<<<<<<< HEAD
-	if (n == 0 || kring->nr_hwavail < 1) {
-		for (n = 0, l = sc->dirty_tx; l != sc->cur_tx; n++) {
-			if (le32toh(sc->TxDescArray[l].opts1) & DescOwn)
-=======
 	if (flags & NAF_FORCE_RECLAIM || kring->nr_hwavail < 1) {
 		for (n = 0, nic_i = sc->dirty_tx; nic_i != sc->cur_tx; n++) {
 			if (le32toh(sc->TxDescArray[nic_i].opts1) & DescOwn)
->>>>>>> af45bb2a
 				break;
 			if (++nic_i == NUM_TX_DESC)
 				nic_i = 0;
